--- conflicted
+++ resolved
@@ -278,13 +278,8 @@
     for (int jtype=1; jtype <= atom->ntypes; ++jtype)
       // do not set cuts for NULL atoms
       if (map[itype] >= 0 && map[jtype] >= 0) {
-<<<<<<< HEAD
-         h_cutsq(itype,jtype) = descriptor->cutsq[map[itype]][map[jtype]];
-       }
-=======
         h_cutsq(itype,jtype) = descriptor->cutsq[map[itype]][map[jtype]];
       }
->>>>>>> 05e836f5
   k_cutsq.modify<LMPHostType>();
   k_cutsq.sync<DeviceType>();
   constexpr int gradgradflag = -1;
