--- conflicted
+++ resolved
@@ -85,7 +85,6 @@
 
   if (minbound) dt = MAX(dt, tmin);
   if (maxbound) dt = MIN(dt, tmax);
-<<<<<<< HEAD
 
   // if timestep didn't change, just return
   // else reset update->dt and other classes that depend on it
@@ -95,17 +94,6 @@
 
   laststep = update->ntimestep;
 
-=======
-
-  // if timestep didn't change, just return
-  // else reset update->dt and other classes that depend on it
-  // rRESPA, pair style, fixes
-
-  if (dt == update->dt) return;
-
-  laststep = update->ntimestep;
-
->>>>>>> 05e836f5
   // calls to other classes that need to know timestep size changed
   // similar logic is in Input::timestep()
 
