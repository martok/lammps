--- conflicted
+++ resolved
@@ -22,52 +22,6 @@
 
 #include <cstdio>
 
-<<<<<<< HEAD
-namespace LAMMPS_NS
-{
-  class TextFileReader {
-    std::string filetype;
-    static constexpr int MAXLINE = 1024;
-    char line[MAXLINE];
-    FILE *fp;
-
-  public:
-    bool ignore_comments; //!< Controls whether comments are ignored
-
-    TextFileReader(const std::string &filename, const std::string &filetype);
-    TextFileReader(FILE *fp, const std::string &filetype);
-
-    ~TextFileReader();
-
-    void skip_line();
-    char *next_line(int nparams = 0);
-
-    void next_dvector(double *list, int n);
-    ValueTokenizer next_values(int nparams, const std::string &separators = TOKENIZER_DEFAULT_SEPARATORS);
-  };
-
-  class FileReaderException : public std::exception {
-    std::string message;
-  public:
-    FileReaderException(const std::string &msg) : message(msg) {
-    }
-
-    ~FileReaderException() throw() {
-    }
-
-    virtual const char * what() const throw() {
-      return message.c_str();
-    }
-  };
-
-  class EOFException : public FileReaderException {
-  public:
-    EOFException(const std::string &msg) : FileReaderException(msg) {
-    }
-  };
-
-} // namespace LAMMPS_NS
-=======
 namespace LAMMPS_NS {
 class TextFileReader {
   std::string filetype;
@@ -109,6 +63,5 @@
 };
 
 }    // namespace LAMMPS_NS
->>>>>>> 998b7652
 
 #endif