/* ----------------------------------------------------------------------
   LAMMPS - Large-scale Atomic/Molecular Massively Parallel Simulator
   https://www.lammps.org/ Sandia National Laboratories
   Steve Plimpton, sjplimp@sandia.gov

   Copyright (2003) Sandia Corporation.  Under the terms of Contract
   DE-AC04-94AL85000 with Sandia Corporation, the U.S. Government retains
   certain rights in this software.  This software is distributed under
   the GNU General Public License.

   See the README file in the top-level LAMMPS directory.
------------------------------------------------------------------------- */

#include "pair_amoeba.h"
#include "amoeba_convolution.h"

#include "atom.h"
#include "domain.h"
#include "comm.h"
#include "neigh_list.h"
#include "fft3d_wrap.h"
#include "math_const.h"
#include "memory.h"

#include <cmath>
#include <cstring>

using namespace LAMMPS_NS;
using namespace MathConst;

enum{FIELD,ZRSD,TORQUE,UFLD};                          // reverse comm
enum{MUTUAL,OPT,TCG,DIRECT};
enum{VDWL,REPULSE,QFER,DISP,MPOLE,POLAR,USOLV,DISP_LONG,MPOLE_LONG,POLAR_LONG};

/* ----------------------------------------------------------------------
   polar = induced dipole polarization
   adapted from Tinker epolar1d() routine
------------------------------------------------------------------------- */

void PairAmoeba::polar()
{
  int i;
  int ix,iy,iz;
  double felec,term;
  double dix,diy,diz;
  double uix,uiy,uiz;
  double xix,yix,zix;
  double xiy,yiy,ziy;
  double xiz,yiz,ziz;
  double vxx,vyy,vzz;
  double vxy,vxz,vyz;
  double fix[3],fiy[3],fiz[3];
  double tep[3];

  // set cutoffs, taper coeffs, and PME params

  if (use_ewald) choose(POLAR_LONG);
  else choose(POLAR);

  // owned atoms

  double **x = atom->x;
  double **f = atom->f;
  int nlocal = atom->nlocal;

  // set the energy unit conversion factor

  felec = electric / am_dielectric;

  // compute the total induced dipole polarization energy

  polar_energy();

  // compute the real space part of the dipole interactions

  if (polar_rspace_flag) polar_real();

  // compute the reciprocal space part of dipole interactions

  if (polar_kspace_flag) polar_kspace();

  // compute the Ewald self-energy torque and virial terms

  term = (4.0/3.0) * felec * pow(aewald,3.0) / MY_PIS;

  for (i = 0; i < nlocal; i++) {
    dix = rpole[i][1];
    diy = rpole[i][2];
    diz = rpole[i][3];
    uix = 0.5 * (uind[i][0]+uinp[i][0]);
    uiy = 0.5 * (uind[i][1]+uinp[i][1]);
    uiz = 0.5 * (uind[i][2]+uinp[i][2]);
    tep[0] = term * (diy*uiz-diz*uiy);
    tep[1] = term * (diz*uix-dix*uiz);
    tep[2] = term * (dix*uiy-diy*uix);

    torque2force(i,tep,fix,fiy,fiz,f);

    if (!vflag_global) continue;

    iz = zaxis2local[i];
    ix = xaxis2local[i];
    iy = yaxis2local[i];

    xiz = x[iz][0] - x[i][0];
    yiz = x[iz][1] - x[i][1];
    ziz = x[iz][2] - x[i][2];
    xix = x[ix][0] - x[i][0];
    yix = x[ix][1] - x[i][1];
    zix = x[ix][2] - x[i][2];
    xiy = x[iy][0] - x[i][0];
    yiy = x[iy][1] - x[i][1];
    ziy = x[iy][2] - x[i][2];
    
    vxx = xix*fix[0] + xiy*fiy[0] + xiz*fiz[0];
    vyy = yix*fix[1] + yiy*fiy[1] + yiz*fiz[1];
    vzz = zix*fix[2] + ziy*fiy[2] + ziz*fiz[2];

    vxy = 0.5 * (yix*fix[0] + yiy*fiy[0] + yiz*fiz[0] +
                 xix*fix[1] + xiy*fiy[1] + xiz*fiz[1]);
    vxz = 0.5 * (zix*fix[0] + ziy*fiy[0] + ziz*fiz[0] +
                 xix*fix[2] + xiy*fiy[2] + xiz*fiz[2]);
    vyz = 0.5 * (zix*fix[1] + ziy*fiy[1] + ziz*fiz[1] +
                 yix*fix[2] + yiy*fiy[2] + yiz*fiz[2]);
    
    virpolar[0] -= vxx;
    virpolar[1] -= vyy;
    virpolar[2] -= vzz;
    virpolar[3] -= vxy;
    virpolar[4] -= vxz;
    virpolar[5] -= vyz;
  }
}

/* ----------------------------------------------------------------------
   polar_energy = inducded dipole polarization energy
   adapted from Tinker epolar1e() routine
------------------------------------------------------------------------- */

void PairAmoeba::polar_energy()
{
  int i,j,itype;
  double e,felec,fi;

  // owned atoms

  int nlocal = atom->nlocal;

  // set the energy unit conversion factor

  felec = -0.5 * electric / am_dielectric;

  // get polarization energy via induced dipoles times field

  for (i = 0; i < nlocal; i++) {
    itype = amtype[i];
    fi = felec / polarity[itype];
    e = 0.0;
    for (j = 0; j < 3; j++)
      e += fi*uind[i][j]*udirp[i][j];
    epolar += e;
  }
}

/* ----------------------------------------------------------------------
   polar_real = real-space portion of induced dipole polarization
   adapted from Tinker epreal1d() routine
------------------------------------------------------------------------- */

void PairAmoeba::polar_real()
{
  int i,j,k,m,ii,jj,jextra,itype,jtype,iclass,jclass,igroup,jgroup;
  int ix,iy,iz;
  double felec,bfac;
  double alsq2,alsq2n;
  double exp2a,ralpha;
  double damp,expdamp;
  double pdi,pti;
  double pgamma;
  double temp3,temp5,temp7;
  double sc3,sc5,sc7;
  double psc3,psc5,psc7;
  double dsc3,dsc5,dsc7;
  double usc3,usc5;
  double psr3,psr5,psr7;
  double dsr3,dsr5,dsr7;
  double usr5;
  double rr3core,rr5core;
  double rr3i,rr5i;
  double rr7i,rr9i;
  double rr3k,rr5k;
  double rr7k,rr9k;
  double rr5ik,rr7ik;
  double xi,yi,zi;
  double xr,yr,zr;
  double r,r2,rr1,rr3;
  double rr5,rr7,rr9;
  double ci,dix,diy,diz;
  double qixx,qixy,qixz;
  double qiyy,qiyz,qizz;
  double uix,uiy,uiz;
  double uixp,uiyp,uizp;
  double ck,dkx,dky,dkz;
  double qkxx,qkxy,qkxz;
  double qkyy,qkyz,qkzz;
  double ukx,uky,ukz;
  double ukxp,ukyp,ukzp;
  double dir,uir,uirp;
  double dkr,ukr,ukrp;
  double qix,qiy,qiz,qir;
  double qkx,qky,qkz,qkr;
  double corei,corek;
  double vali,valk;
  double alphai,alphak;
  double uirm,ukrm;
  double tuir,tukr;
  double tixx,tiyy,tizz;
  double tixy,tixz,tiyz;
  double tkxx,tkyy,tkzz;
  double tkxy,tkxz,tkyz;
  double tix3,tiy3,tiz3;
  double tix5,tiy5,tiz5;
  double tkx3,tky3,tkz3;
  double tkx5,tky5,tkz5;
  double term1,term2,term3;
  double term4,term5;
  double term6,term7;
  double term1core;
  double term1i,term2i,term3i;
  double term4i,term5i,term6i;
  double term7i,term8i;
  double term1k,term2k,term3k;
  double term4k,term5k,term6k;
  double term7k,term8k;
  double depx,depy,depz;
  double frcx,frcy,frcz;
  double xix,yix,zix;
  double xiy,yiy,ziy;
  double xiz,yiz,ziz;
  double vxx,vyy,vzz;
  double vxy,vxz,vyz;
  double factor_pscale,factor_dscale,factor_uscale,factor_wscale;
  double rc3[3],rc5[3],rc7[3];
  double prc3[3],prc5[3],prc7[3];
  double drc3[3],drc5[3],drc7[3];
  double urc3[3],urc5[3],tep[3];
  double fix[3],fiy[3],fiz[3];
  double uax[3],uay[3],uaz[3];
  double ubx[3],uby[3],ubz[3];
  double uaxp[3],uayp[3],uazp[3];
  double ubxp[3],ubyp[3],ubzp[3];
  double dmpi[9],dmpk[9];
  double dmpik[9];
  double bn[5];

  int inum,jnum;
  int *ilist,*jlist,*numneigh,**firstneigh;

  // owned atoms

  double *pval = atom->dvector[index_pval];
  double **x = atom->x;
  double **f = atom->f;
  int nlocal = atom->nlocal;
  int nall = nlocal + atom->nghost;

  // initialize ufld,dulfd to zero for owned and ghost atoms

  for (i = 0; i < nall; i++)
    for (j = 0; j < 3; j++)
      ufld[i][j] = 0.0;

  for (i = 0; i < nall; i++)
    for (j = 0; j < 6; j++)
      dufld[i][j] = 0.0;

  // neigh list

  inum = list->inum;
  ilist = list->ilist;
  numneigh = list->numneigh;
  firstneigh = list->firstneigh;

  // set the energy unit conversion factor
  // NOTE: why 1/2 ?

  felec = 0.5 * electric / am_dielectric;

  // compute the dipole polarization gradient components

  for (ii = 0; ii < inum; ii++) {
    i = ilist[ii];
    itype = amtype[i];
    iclass = amtype2class[itype];
    igroup = amgroup[i];
    jlist = firstneigh[i];
    jnum = numneigh[i];

    xi = x[i][0];
    yi = x[i][1];
    zi = x[i][2];
    ci = rpole[i][0];
    dix = rpole[i][1];
    diy = rpole[i][2];
    diz = rpole[i][3];
    qixx = rpole[i][4];
    qixy = rpole[i][5];
    qixz = rpole[i][6];
    qiyy = rpole[i][8];
    qiyz = rpole[i][9];
    qizz = rpole[i][12];
    uix = uind[i][0];
    uiy = uind[i][1];
    uiz = uind[i][2];
    uixp = uinp[i][0];
    uiyp = uinp[i][1];
    uizp = uinp[i][2];
    for (m = 0; m < tcgnab; m++) {
      uax[m] = uad[m][i][0];
      uay[m] = uad[m][i][1];
      uaz[m] = uad[m][i][2];
      uaxp[m] = uap[m][i][0];
      uayp[m] = uap[m][i][1];
      uazp[m] = uap[m][i][2];
      ubx[m] = ubd[m][i][0];
      uby[m] = ubd[m][i][1];
      ubz[m] = ubd[m][i][2];
      ubxp[m] = ubp[m][i][0];
      ubyp[m] = ubp[m][i][1];
      ubzp[m] = ubp[m][i][2];
    }

    if (amoeba) {
      pdi = pdamp[itype];
      pti = thole[itype];
    } else {
      corei = pcore[iclass];
      alphai = palpha[iclass];
      vali = pval[i];
    }

    // evaluate all sites within the cutoff distance

    for (jj = 0; jj < jnum; jj++) {
      jextra = jlist[jj];
      j = jextra & NEIGHMASK15;

      xr = x[j][0] - xi;
      yr = x[j][1] - yi;
      zr = x[j][2] - zi;
      r2 = xr*xr + yr*yr + zr*zr;
      if (r2 > off2) continue;

      jtype = amtype[j];
      jclass = amtype2class[jtype];
      jgroup = amgroup[j];

      if (amoeba) {
        factor_wscale = special_polar_wscale[sbmask15(jextra)];
        if (igroup == jgroup) {
          factor_pscale = special_polar_piscale[sbmask15(jextra)];
          factor_dscale = polar_dscale;
          factor_uscale = polar_uscale;
        } else {
          factor_pscale = special_polar_pscale[sbmask15(jextra)];
          factor_dscale = factor_uscale = 1.0;
        }

      } else {
        factor_wscale = special_polar_wscale[sbmask15(jextra)];
        if (igroup == jgroup) {
          factor_dscale = factor_pscale = special_polar_piscale[sbmask15(jextra)];
          factor_uscale = polar_uscale;
        } else {
          factor_dscale = factor_pscale = special_polar_pscale[sbmask15(jextra)];
          factor_uscale = 1.0;
        }
      }
      //if (i == 12 && j < 20) printf("j = %d: r = %f; factor_wscale = %f\n", j, sqrt(r2), factor_wscale);
      r = sqrt(r2);
      ck = rpole[j][0];
      dkx = rpole[j][1];
      dky = rpole[j][2];
      dkz = rpole[j][3];
      qkxx = rpole[j][4];
      qkxy = rpole[j][5];
      qkxz = rpole[j][6];
      qkyy = rpole[j][8];
      qkyz = rpole[j][9];
      qkzz = rpole[j][12];
      ukx = uind[j][0];
      uky = uind[j][1];
      ukz = uind[j][2];
      ukxp = uinp[j][0];
      ukyp = uinp[j][1];
      ukzp = uinp[j][2];

      // intermediates involving moments and separation distance

      dir = dix*xr + diy*yr + diz*zr;
      qix = qixx*xr + qixy*yr + qixz*zr;
      qiy = qixy*xr + qiyy*yr + qiyz*zr;
      qiz = qixz*xr + qiyz*yr + qizz*zr;
      qir = qix*xr + qiy*yr + qiz*zr;
      dkr = dkx*xr + dky*yr + dkz*zr;
      qkx = qkxx*xr + qkxy*yr + qkxz*zr;
      qky = qkxy*xr + qkyy*yr + qkyz*zr;
      qkz = qkxz*xr + qkyz*yr + qkzz*zr;
      qkr = qkx*xr + qky*yr + qkz*zr;
      uir = uix*xr + uiy*yr + uiz*zr;
      uirp = uixp*xr + uiyp*yr + uizp*zr;
      ukr = ukx*xr + uky*yr + ukz*zr;
      ukrp = ukxp*xr + ukyp*yr + ukzp*zr;

      // get reciprocal distance terms for this interaction

      rr1 = felec / r;
      rr3 = rr1 / r2;
      rr5 = 3.0 * rr3 / r2;
      rr7 = 5.0 * rr5 / r2;
      rr9 = 7.0 * rr7 / r2;

      // calculate the real space Ewald error function terms

      ralpha = aewald * r;
      bn[0] = erfc(ralpha) / r;
      alsq2 = 2.0 * aewald*aewald;
      alsq2n = 0.0;
      if (aewald > 0.0) alsq2n = 1.0 / (MY_PIS*aewald);
      exp2a = exp(-ralpha*ralpha);

      for (m = 1; m <= 4; m++) {
        bfac = (double) (m+m-1);
        alsq2n = alsq2 * alsq2n;
        bn[m] = (bfac*bn[m-1]+alsq2n*exp2a) / r2;
      }
      for (m = 0; m < 5; m++) bn[m] *= felec;

      // apply Thole polarization damping to scale factors

      sc3 = 1.0;
      sc5 = 1.0;
      sc7 = 1.0;
      for (k = 0; k < 3; k++) {
        rc3[k] = 0.0;
        rc5[k] = 0.0;
        rc7[k] = 0.0;
      }

      // apply Thole polarization damping to scale factors

      if (amoeba) {
        damp = pdi * pdamp[jtype];
        if (damp != 0.0) {
          pgamma = MIN(pti,thole[jtype]);
          damp = pgamma * pow(r/damp,3.0);
          if (damp < 50.0) {
            expdamp = exp(-damp);
            sc3 = 1.0 - expdamp;
            sc5 = 1.0 - (1.0+damp)*expdamp;
            sc7 = 1.0 - (1.0+damp+0.6*damp*damp) * expdamp;
            temp3 = 3.0 * damp * expdamp / r2;
            temp5 = damp;
            temp7 = -0.2 + 0.6*damp;
            rc3[0] = xr * temp3;
            rc3[1] = yr * temp3;
            rc3[2] = zr * temp3;
            rc5[0] = rc3[0] * temp5;
            rc5[1] = rc3[1] * temp5;
            rc5[2] = rc3[2] * temp5;
            rc7[0] = rc5[0] * temp7;
            rc7[1] = rc5[1] * temp7;
            rc7[2] = rc5[2] * temp7;
          }

          psc3 = 1.0 - sc3*factor_pscale;
          psc5 = 1.0 - sc5*factor_pscale;
          psc7 = 1.0 - sc7*factor_pscale;
          dsc3 = 1.0 - sc3*factor_dscale;
          dsc5 = 1.0 - sc5*factor_dscale;
          dsc7 = 1.0 - sc7*factor_dscale;
          usc3 = 1.0 - sc3*factor_uscale;
          usc5 = 1.0 - sc5*factor_uscale;
          psr3 = bn[1] - psc3*rr3;
          psr5 = bn[2] - psc5*rr5;
          psr7 = bn[3] - psc7*rr7;
          dsr3 = bn[1] - dsc3*rr3;
          dsr5 = bn[2] - dsc5*rr5;
          dsr7 = bn[3] - dsc7*rr7;
          usr5 = bn[2] - usc5*rr5;
          for (k = 0; k < 3; k++) {
            prc3[k] = rc3[k] * factor_pscale;
            prc5[k] = rc5[k] * factor_pscale;
            prc7[k] = rc7[k] * factor_pscale;
            drc3[k] = rc3[k] * factor_dscale;
            drc5[k] = rc5[k] * factor_dscale;
            drc7[k] = rc7[k] * factor_dscale;
            urc3[k] = rc3[k] * factor_uscale;
            urc5[k] = rc5[k] * factor_uscale;
          }
        }

      // apply charge penetration damping to scale factors

      } else {
        corek = pcore[jclass];
        alphak = palpha[jclass];
        valk = pval[j];
        damppole(r,9,alphai,alphak,dmpi,dmpk,dmpik);
        rr3core = bn[1] - (1.0-factor_dscale)*rr3;
        rr5core = bn[2] - (1.0-factor_dscale)*rr5;
        rr3i = bn[1] - (1.0-factor_dscale*dmpi[2])*rr3;
        rr5i = bn[2] - (1.0-factor_dscale*dmpi[4])*rr5;
        rr7i = bn[3] - (1.0-factor_dscale*dmpi[6])*rr7;
        rr9i = bn[4] - (1.0-factor_dscale*dmpi[8])*rr9;
        rr3k = bn[1] - (1.0-factor_dscale*dmpk[2])*rr3;
        rr5k = bn[2] - (1.0-factor_dscale*dmpk[4])*rr5;
        rr7k = bn[3] - (1.0-factor_dscale*dmpk[6])*rr7;
        rr9k = bn[4] - (1.0-factor_dscale*dmpk[8])*rr9;
        rr5ik = bn[2] - (1.0-factor_wscale*dmpik[4])*rr5;
        rr7ik = bn[3] - (1.0-factor_wscale*dmpik[6])*rr7;
      }

      // get the induced dipole field used for dipole torques

      if (amoeba) {
        tix3 = psr3*ukx + dsr3*ukxp;
        tiy3 = psr3*uky + dsr3*ukyp;
        tiz3 = psr3*ukz + dsr3*ukzp;
        tkx3 = psr3*uix + dsr3*uixp;
        tky3 = psr3*uiy + dsr3*uiyp;
        tkz3 = psr3*uiz + dsr3*uizp;
        tuir = -psr5*ukr - dsr5*ukrp;
        tukr = -psr5*uir - dsr5*uirp;
      } else {
        tix3 = 2.0*rr3i*ukx;
        tiy3 = 2.0*rr3i*uky;
        tiz3 = 2.0*rr3i*ukz;
        tkx3 = 2.0*rr3k*uix;
        tky3 = 2.0*rr3k*uiy;
        tkz3 = 2.0*rr3k*uiz;
        tuir = -2.0*rr5i*ukr;
        tukr = -2.0*rr5k*uir;
      }

      ufld[i][0] += tix3 + xr*tuir;
      ufld[i][1] += tiy3 + yr*tuir;
      ufld[i][2] += tiz3 + zr*tuir;
      ufld[j][0] += tkx3 + xr*tukr;
      ufld[j][1] += tky3 + yr*tukr;
      ufld[j][2] += tkz3 + zr*tukr;

      // get induced dipole field gradient used for quadrupole torques

      if (amoeba) {
        tix5 = 2.0 * (psr5*ukx+dsr5*ukxp);
        tiy5 = 2.0 * (psr5*uky+dsr5*ukyp);
        tiz5 = 2.0 * (psr5*ukz+dsr5*ukzp);
        tkx5 = 2.0 * (psr5*uix+dsr5*uixp);
        tky5 = 2.0 * (psr5*uiy+dsr5*uiyp);
        tkz5 = 2.0 * (psr5*uiz+dsr5*uizp);
        tuir = -psr7*ukr - dsr7*ukrp;
        tukr = -psr7*uir - dsr7*uirp;
<<<<<<< HEAD
      } else if (hippo) {
=======

      } else {
>>>>>>> 74d1d391
        tix5 = 4.0 * (rr5i*ukx);
        tiy5 = 4.0 * (rr5i*uky);
        tiz5 = 4.0 * (rr5i*ukz);
        tkx5 = 4.0 * (rr5k*uix);
        tky5 = 4.0 * (rr5k*uiy);
        tkz5 = 4.0 * (rr5k*uiz);
        tuir = -2.0*rr7i*ukr;
        tukr = -2.0*rr7k*uir;
      }

      dufld[i][0] += xr*tix5 + xr*xr*tuir;
      dufld[i][1] += xr*tiy5 + yr*tix5 + 2.0*xr*yr*tuir;
      dufld[i][2] += yr*tiy5 + yr*yr*tuir;
      dufld[i][3] += xr*tiz5 + zr*tix5 + 2.0*xr*zr*tuir;
      dufld[i][4] += yr*tiz5 + zr*tiy5 + 2.0*yr*zr*tuir;
      dufld[i][5] += zr*tiz5 + zr*zr*tuir;
      dufld[j][0] -= xr*tkx5 + xr*xr*tukr;
      dufld[j][1] -= xr*tky5 + yr*tkx5 + 2.0*xr*yr*tukr;
      dufld[j][2] -= yr*tky5 + yr*yr*tukr;
      dufld[j][3] -= xr*tkz5 + zr*tkx5 + 2.0*xr*zr*tukr;
      dufld[j][4] -= yr*tkz5 + zr*tky5 + 2.0*yr*zr*tukr;
      dufld[j][5] -= zr*tkz5 + zr*zr*tukr;

      // get the dEd/dR terms used for direct polarization force

      if (amoeba) {
        term1 = bn[2] - dsc3*rr5;
        term2 = bn[3] - dsc5*rr7;
        term3 = -dsr3 + term1*xr*xr - rr3*xr*drc3[0];
        term4 = rr3*drc3[0] - term1*xr - dsr5*xr;
        term5 = term2*xr*xr - dsr5 - rr5*xr*drc5[0];
        term6 = (bn[4]-dsc7*rr9)*xr*xr - bn[3] - rr7*xr*drc7[0];
        term7 = rr5*drc5[0] - 2.0*bn[3]*xr + (dsc5+1.5*dsc7)*rr7*xr;
        tixx = ci*term3 + dix*term4 + dir*term5 +
          2.0*dsr5*qixx + (qiy*yr+qiz*zr)*dsc7*rr7 + 2.0*qix*term7 + qir*term6;
        tkxx = ck*term3 - dkx*term4 - dkr*term5 +
          2.0*dsr5*qkxx + (qky*yr+qkz*zr)*dsc7*rr7 + 2.0*qkx*term7 + qkr*term6;
        term3 = -dsr3 + term1*yr*yr - rr3*yr*drc3[1];
        term4 = rr3*drc3[1] - term1*yr - dsr5*yr;
        term5 = term2*yr*yr - dsr5 - rr5*yr*drc5[1];
        term6 = (bn[4]-dsc7*rr9)*yr*yr - bn[3] - rr7*yr*drc7[1];
        term7 = rr5*drc5[1] - 2.0*bn[3]*yr + (dsc5+1.5*dsc7)*rr7*yr;
        tiyy = ci*term3 + diy*term4 + dir*term5 +
          2.0*dsr5*qiyy + (qix*xr+qiz*zr)*dsc7*rr7 + 2.0*qiy*term7 + qir*term6;
        tkyy = ck*term3 - dky*term4 - dkr*term5 +
          2.0*dsr5*qkyy + (qkx*xr+qkz*zr)*dsc7*rr7 + 2.0*qky*term7 + qkr*term6;
        term3 = -dsr3 + term1*zr*zr - rr3*zr*drc3[2];
        term4 = rr3*drc3[2] - term1*zr - dsr5*zr;
        term5 = term2*zr*zr - dsr5 - rr5*zr*drc5[2];
        term6 = (bn[4]-dsc7*rr9)*zr*zr - bn[3] - rr7*zr*drc7[2];
        term7 = rr5*drc5[2] - 2.0*bn[3]*zr + (dsc5+1.5*dsc7)*rr7*zr;
        tizz = ci*term3 + diz*term4 + dir*term5 +
          2.0*dsr5*qizz + (qix*xr+qiy*yr)*dsc7*rr7 + 2.0*qiz*term7 + qir*term6;
        tkzz = ck*term3 - dkz*term4 - dkr*term5 +
          2.0*dsr5*qkzz + (qkx*xr+qky*yr)*dsc7*rr7 + 2.0*qkz*term7 + qkr*term6;
        term3 = term1*xr*yr - rr3*yr*drc3[0];
        term4 = rr3*drc3[0] - term1*xr;
        term5 = term2*xr*yr - rr5*yr*drc5[0];
        term6 = (bn[4]-dsc7*rr9)*xr*yr - rr7*yr*drc7[0];
        term7 = rr5*drc5[0] - term2*xr;
        tixy = ci*term3 - dsr5*dix*yr + diy*term4 + dir*term5 +
          2.0*dsr5*qixy - 2.0*dsr7*yr*qix + 2.0*qiy*term7 + qir*term6;
        tkxy = ck*term3 + dsr5*dkx*yr - dky*term4 - dkr*term5 +
          2.0*dsr5*qkxy - 2.0*dsr7*yr*qkx + 2.0*qky*term7 + qkr*term6;
        term3 = term1*xr*zr - rr3*zr*drc3[0];
        term5 = term2*xr*zr - rr5*zr*drc5[0];
        term6 = (bn[4]-dsc7*rr9)*xr*zr - rr7*zr*drc7[0];
        tixz = ci*term3 - dsr5*dix*zr + diz*term4 + dir*term5 +
          2.0*dsr5*qixz - 2.0*dsr7*zr*qix + 2.0*qiz*term7 + qir*term6;
        tkxz = ck*term3 + dsr5*dkx*zr - dkz*term4 - dkr*term5 +
          2.0*dsr5*qkxz - 2.0*dsr7*zr*qkx + 2.0*qkz*term7 + qkr*term6;
        term3 = term1*yr*zr - rr3*zr*drc3[1];
        term4 = rr3*drc3[1] - term1*yr;
        term5 = term2*yr*zr - rr5*zr*drc5[1];
        term6 = (bn[4]-dsc7*rr9)*yr*zr - rr7*zr*drc7[1];
        term7 = rr5*drc5[1] - term2*yr;
        tiyz = ci*term3 - dsr5*diy*zr + diz*term4 + dir*term5 +
          2.0*dsr5*qiyz - 2.0*dsr7*zr*qiy + 2.0*qiz*term7 + qir*term6;
        tkyz = ck*term3 + dsr5*dky*zr - dkz*term4 - dkr*term5 +
          2.0*dsr5*qkyz - 2.0*dsr7*zr*qky + 2.0*qkz*term7 + qkr*term6;
        depx = tixx*ukxp + tixy*ukyp + tixz*ukzp - tkxx*uixp - tkxy*uiyp - tkxz*uizp;
        depy = tixy*ukxp + tiyy*ukyp + tiyz*ukzp - tkxy*uixp - tkyy*uiyp - tkyz*uizp;
        depz = tixz*ukxp + tiyz*ukyp + tizz*ukzp - tkxz*uixp - tkyz*uiyp - tkzz*uizp;
        frcx = depx;
        frcy = depy;
        frcz = depz;

        // get the dEp/dR terms used for direct polarization force

        term1 = bn[2] - psc3*rr5;
        term2 = bn[3] - psc5*rr7;
        term3 = -psr3 + term1*xr*xr - rr3*xr*prc3[0];
        term4 = rr3*prc3[0] - term1*xr - psr5*xr;
        term5 = term2*xr*xr - psr5 - rr5*xr*prc5[0];
        term6 = (bn[4]-psc7*rr9)*xr*xr - bn[3] - rr7*xr*prc7[0];
        term7 = rr5*prc5[0] - 2.0*bn[3]*xr + (psc5+1.5*psc7)*rr7*xr;
        tixx = ci*term3 + dix*term4 + dir*term5 +
          2.0*psr5*qixx + (qiy*yr+qiz*zr)*psc7*rr7 + 2.0*qix*term7 + qir*term6;
        tkxx = ck*term3 - dkx*term4 - dkr*term5 +
          2.0*psr5*qkxx + (qky*yr+qkz*zr)*psc7*rr7 + 2.0*qkx*term7 + qkr*term6;
        term3 = -psr3 + term1*yr*yr - rr3*yr*prc3[1];
        term4 = rr3*prc3[1] - term1*yr - psr5*yr;
        term5 = term2*yr*yr - psr5 - rr5*yr*prc5[1];
        term6 = (bn[4]-psc7*rr9)*yr*yr - bn[3] - rr7*yr*prc7[1];
        term7 = rr5*prc5[1] - 2.0*bn[3]*yr + (psc5+1.5*psc7)*rr7*yr;
        tiyy = ci*term3 + diy*term4 + dir*term5 +
          2.0*psr5*qiyy + (qix*xr+qiz*zr)*psc7*rr7 + 2.0*qiy*term7 + qir*term6;
        tkyy = ck*term3 - dky*term4 - dkr*term5 +
          2.0*psr5*qkyy + (qkx*xr+qkz*zr)*psc7*rr7 + 2.0*qky*term7 + qkr*term6;
        term3 = -psr3 + term1*zr*zr - rr3*zr*prc3[2];
        term4 = rr3*prc3[2] - term1*zr - psr5*zr;
        term5 = term2*zr*zr - psr5 - rr5*zr*prc5[2];
        term6 = (bn[4]-psc7*rr9)*zr*zr - bn[3] - rr7*zr*prc7[2];
        term7 = rr5*prc5[2] - 2.0*bn[3]*zr + (psc5+1.5*psc7)*rr7*zr;
        tizz = ci*term3 + diz*term4 + dir*term5 +
          2.0*psr5*qizz + (qix*xr+qiy*yr)*psc7*rr7 + 2.0*qiz*term7 + qir*term6;
        tkzz = ck*term3 - dkz*term4 - dkr*term5 +
          2.0*psr5*qkzz + (qkx*xr+qky*yr)*psc7*rr7 + 2.0*qkz*term7 + qkr*term6;
        term3 = term1*xr*yr - rr3*yr*prc3[0];
        term4 = rr3*prc3[0] - term1*xr;
        term5 = term2*xr*yr - rr5*yr*prc5[0];
        term6 = (bn[4]-psc7*rr9)*xr*yr - rr7*yr*prc7[0];
        term7 = rr5*prc5[0] - term2*xr;
        tixy = ci*term3 - psr5*dix*yr + diy*term4 + dir*term5 +
          2.0*psr5*qixy - 2.0*psr7*yr*qix + 2.0*qiy*term7 + qir*term6;
        tkxy = ck*term3 + psr5*dkx*yr - dky*term4 - dkr*term5 +
          2.0*psr5*qkxy - 2.0*psr7*yr*qkx + 2.0*qky*term7 + qkr*term6;
        term3 = term1*xr*zr - rr3*zr*prc3[0];
        term5 = term2*xr*zr - rr5*zr*prc5[0];
        term6 = (bn[4]-psc7*rr9)*xr*zr - rr7*zr*prc7[0];
        tixz = ci*term3 - psr5*dix*zr + diz*term4 + dir*term5 +
          2.0*psr5*qixz - 2.0*psr7*zr*qix + 2.0*qiz*term7 + qir*term6;
        tkxz = ck*term3 + psr5*dkx*zr - dkz*term4 - dkr*term5 +
          2.0*psr5*qkxz - 2.0*psr7*zr*qkx + 2.0*qkz*term7 + qkr*term6;
        term3 = term1*yr*zr - rr3*zr*prc3[1];
        term4 = rr3*prc3[1] - term1*yr;
        term5 = term2*yr*zr - rr5*zr*prc5[1];
        term6 = (bn[4]-psc7*rr9)*yr*zr - rr7*zr*prc7[1];
        term7 = rr5*prc5[1] - term2*yr;
        tiyz = ci*term3 - psr5*diy*zr + diz*term4 + dir*term5 +
          2.0*psr5*qiyz - 2.0*psr7*zr*qiy + 2.0*qiz*term7 + qir*term6;
        tkyz = ck*term3 + psr5*dky*zr - dkz*term4 - dkr*term5 +
          2.0*psr5*qkyz - 2.0*psr7*zr*qky + 2.0*qkz*term7 + qkr*term6;
        depx = tixx*ukx + tixy*uky + tixz*ukz - tkxx*uix - tkxy*uiy - tkxz*uiz;
        depy = tixy*ukx + tiyy*uky + tiyz*ukz - tkxy*uix - tkyy*uiy - tkyz*uiz;
        depz = tixz*ukx + tiyz*uky + tizz*ukz - tkxz*uix - tkyz*uiy - tkzz*uiz;
        frcx = frcx + depx;
        frcy = frcy + depy;
        frcz = frcz + depz;

      // get the field gradient for direct polarization force

      } else {
        term1i = rr3i - rr5i*xr*xr;
        term1core = rr3core - rr5core*xr*xr;
        term2i = 2.0*rr5i*xr ;
        term3i = rr7i*xr*xr - rr5i;
        term4i = 2.0*rr5i;
        term5i = 5.0*rr7i*xr;
        term6i = rr9i*xr*xr;
        term1k = rr3k - rr5k*xr*xr;
        term2k = 2.0*rr5k*xr;
        term3k = rr7k*xr*xr - rr5k;
        term4k = 2.0*rr5k;
        term5k = 5.0*rr7k*xr;
        term6k = rr9k*xr*xr;
        tixx = vali*term1i + corei*term1core + dix*term2i - dir*term3i -
          qixx*term4i + qix*term5i - qir*term6i + (qiy*yr+qiz*zr)*rr7i;
        tkxx = valk*term1k + corek*term1core - dkx*term2k + dkr*term3k -
          qkxx*term4k + qkx*term5k - qkr*term6k + (qky*yr+qkz*zr)*rr7k;
        term1i = rr3i - rr5i*yr*yr;
        term1core = rr3core - rr5core*yr*yr;
        term2i = 2.0*rr5i*yr;
        term3i = rr7i*yr*yr - rr5i;
        term4i = 2.0*rr5i;
        term5i = 5.0*rr7i*yr;
        term6i = rr9i*yr*yr;
        term1k = rr3k - rr5k*yr*yr;
        term2k = 2.0*rr5k*yr;
        term3k = rr7k*yr*yr - rr5k;
        term4k = 2.0*rr5k;
        term5k = 5.0*rr7k*yr;
        term6k = rr9k*yr*yr;
        tiyy = vali*term1i + corei*term1core + diy*term2i - dir*term3i -
          qiyy*term4i + qiy*term5i - qir*term6i + (qix*xr+qiz*zr)*rr7i;
        tkyy = valk*term1k + corek*term1core - dky*term2k + dkr*term3k -
          qkyy*term4k + qky*term5k - qkr*term6k + (qkx*xr+qkz*zr)*rr7k;
        term1i = rr3i - rr5i*zr*zr;
        term1core = rr3core - rr5core*zr*zr;
        term2i = 2.0*rr5i*zr;
        term3i = rr7i*zr*zr - rr5i;
        term4i = 2.0*rr5i;
        term5i = 5.0*rr7i*zr;
        term6i = rr9i*zr*zr;
        term1k = rr3k - rr5k*zr*zr;
        term2k = 2.0*rr5k*zr;
        term3k = rr7k*zr*zr - rr5k;
        term4k = 2.0*rr5k;
        term5k = 5.0*rr7k*zr;
        term6k = rr9k*zr*zr;
        tizz = vali*term1i + corei*term1core + diz*term2i - dir*term3i -
          qizz*term4i + qiz*term5i - qir*term6i + (qix*xr+qiy*yr)*rr7i;
        tkzz = valk*term1k + corek*term1core - dkz*term2k + dkr*term3k -
          qkzz*term4k + qkz*term5k - qkr*term6k + (qkx*xr+qky*yr)*rr7k;
        term2i = rr5i*xr ;
        term1i = yr * term2i;
        term1core = rr5core*xr*yr;
        term3i = rr5i*yr;
        term4i = yr * (rr7i*xr);
        term5i = 2.0*rr5i;
        term6i = 2.0*rr7i*xr;
        term7i = 2.0*rr7i*yr;
        term8i = yr*rr9i*xr;
        term2k = rr5k*xr;
        term1k = yr * term2k;
        term3k = rr5k*yr;
        term4k = yr * (rr7k*xr);
        term5k = 2.0*rr5k;
        term6k = 2.0*rr7k*xr;
        term7k = 2.0*rr7k*yr;
        term8k = yr*rr9k*xr;
        tixy = -vali*term1i - corei*term1core + diy*term2i + dix*term3i -
          dir*term4i - qixy*term5i + qiy*term6i + qix*term7i - qir*term8i;
        tkxy = -valk*term1k - corek*term1core - dky*term2k - dkx*term3k +
          dkr*term4k - qkxy*term5k + qky*term6k + qkx*term7k - qkr*term8k;
        term2i = rr5i*xr;
        term1i = zr * term2i;
        term1core = rr5core*xr*zr;
        term3i = rr5i*zr;
        term4i = zr * (rr7i*xr);
        term5i = 2.0*rr5i;
        term6i = 2.0*rr7i*xr;
        term7i = 2.0*rr7i*zr;
        term8i = zr*rr9i*xr;
        term2k = rr5k*xr;
        term1k = zr * term2k;
        term3k = rr5k*zr;
        term4k = zr * (rr7k*xr);
        term5k = 2.0*rr5k;
        term6k = 2.0*rr7k*xr;
        term7k = 2.0*rr7k*zr;
        term8k = zr*rr9k*xr;
        tixz = -vali*term1i - corei*term1core + diz*term2i + dix*term3i -
          dir*term4i - qixz*term5i + qiz*term6i + qix*term7i - qir*term8i;
        tkxz = -valk*term1k - corek*term1core - dkz*term2k - dkx*term3k +
          dkr*term4k - qkxz*term5k + qkz*term6k + qkx*term7k - qkr*term8k;
        term2i = rr5i*yr;
        term1i = zr * term2i;
        term1core = rr5core*yr*zr;
        term3i = rr5i*zr;
        term4i = zr * (rr7i*yr);
        term5i = 2.0*rr5i;
        term6i = 2.0*rr7i*yr;
        term7i = 2.0*rr7i*zr;
        term8i = zr*rr9i*yr;
        term2k = rr5k*yr;
        term1k = zr * term2k;
        term3k = rr5k*zr;
        term4k = zr * (rr7k*yr);
        term5k = 2.0*rr5k;
        term6k = 2.0*rr7k*yr;
        term7k = 2.0*rr7k*zr;
        term8k = zr*rr9k*yr;
        tiyz = -vali*term1i - corei*term1core + diz*term2i + diy*term3i -
          dir*term4i - qiyz*term5i + qiz*term6i + qiy*term7i - qir*term8i;
        tkyz = -valk*term1k - corek*term1core - dkz*term2k - dky*term3k +
          dkr*term4k - qkyz*term5k + qkz*term6k + qky*term7k - qkr*term8k;
        depx = tixx*ukx + tixy*uky + tixz*ukz - tkxx*uix - tkxy*uiy - tkxz*uiz;
        depy = tixy*ukx + tiyy*uky + tiyz*ukz - tkxy*uix - tkyy*uiy - tkyz*uiz;
        depz = tixz*ukx + tiyz*uky + tizz*ukz - tkxz*uix - tkyz*uiy - tkzz*uiz;
        frcx = -2.0 * depx;
        frcy = -2.0 * depy;
        frcz = -2.0 * depz;

      }

      // get the dtau/dr terms used for mutual polarization force

      if (poltyp == MUTUAL && amoeba) {
        term1 = bn[2] - usc3*rr5;
        term2 = bn[3] - usc5*rr7;
        term3 = usr5 + term1;
        term4 = rr3 * factor_uscale;
        term5 = -xr*term3 + rc3[0]*term4;
        term6 = -usr5 + xr*xr*term2 - rr5*xr*urc5[0];
        tixx = uix*term5 + uir*term6;
        tkxx = ukx*term5 + ukr*term6;
        term5 = -yr*term3 + rc3[1]*term4;
        term6 = -usr5 + yr*yr*term2 - rr5*yr*urc5[1];
        tiyy = uiy*term5 + uir*term6;
        tkyy = uky*term5 + ukr*term6;
        term5 = -zr*term3 + rc3[2]*term4;
        term6 = -usr5 + zr*zr*term2 - rr5*zr*urc5[2];
        tizz = uiz*term5 + uir*term6;
        tkzz = ukz*term5 + ukr*term6;
        term4 = -usr5 * yr;
        term5 = -xr*term1 + rr3*urc3[0];
        term6 = xr*yr*term2 - rr5*yr*urc5[0];
        tixy = uix*term4 + uiy*term5 + uir*term6;
        tkxy = ukx*term4 + uky*term5 + ukr*term6;
        term4 = -usr5 * zr;
        term6 = xr*zr*term2 - rr5*zr*urc5[0];
        tixz = uix*term4 + uiz*term5 + uir*term6;
        tkxz = ukx*term4 + ukz*term5 + ukr*term6;
        term5 = -yr*term1 + rr3*urc3[1];
        term6 = yr*zr*term2 - rr5*zr*urc5[1];
        tiyz = uiy*term4 + uiz*term5 + uir*term6;
        tkyz = uky*term4 + ukz*term5 + ukr*term6;
        depx = tixx*ukxp + tixy*ukyp + tixz*ukzp
          + tkxx*uixp + tkxy*uiyp + tkxz*uizp;
        depy = tixy*ukxp + tiyy*ukyp + tiyz*ukzp
          + tkxy*uixp + tkyy*uiyp + tkyz*uizp;
        depz = tixz*ukxp + tiyz*ukyp + tizz*ukzp
          + tkxz*uixp + tkyz*uiyp + tkzz*uizp;
        frcx = frcx + depx;
        frcy = frcy + depy;
        frcz = frcz + depz;

      // get the dtau/dr terms used for mutual polarization force

      } else if (poltyp == MUTUAL && !amoeba) {
        term1 = 2.0 * rr5ik;
        term2 = term1*xr;
        term3 = rr5ik - rr7ik*xr*xr;
        tixx = uix*term2 + uir*term3;
        tkxx = ukx*term2 + ukr*term3;
        term2 = term1*yr;
        term3 = rr5ik - rr7ik*yr*yr;
        tiyy = uiy*term2 + uir*term3;
        tkyy = uky*term2 + ukr*term3;
        term2 = term1*zr;
        term3 = rr5ik - rr7ik*zr*zr;
        tizz = uiz*term2 + uir*term3;
        tkzz = ukz*term2 + ukr*term3;
        term1 = rr5ik*yr;
        term2 = rr5ik*xr;
        term3 = yr * (rr7ik*xr);
        tixy = uix*term1 + uiy*term2 - uir*term3;
        tkxy = ukx*term1 + uky*term2 - ukr*term3;
        term1 = rr5ik * zr;
        term3 = zr * (rr7ik*xr);
        tixz = uix*term1 + uiz*term2 - uir*term3;
        tkxz = ukx*term1 + ukz*term2 - ukr*term3;
        term2 = rr5ik*yr;
        term3 = zr * (rr7ik*yr);
        tiyz = uiy*term1 + uiz*term2 - uir*term3;
        tkyz = uky*term1 + ukz*term2 - ukr*term3;
        depx = tixx*ukxp + tixy*ukyp + tixz*ukzp + tkxx*uixp + tkxy*uiyp + tkxz*uizp;
        depy = tixy*ukxp + tiyy*ukyp + tiyz*ukzp + tkxy*uixp + tkyy*uiyp + tkyz*uizp;
        depz = tixz*ukxp + tiyz*ukyp + tizz*ukzp + tkxz*uixp + tkyz*uiyp + tkzz*uizp;
        frcx = frcx - depx;
        frcy = frcy - depy;
        frcz = frcz - depz;

      // get the dtau/dr terms used for OPT polarization force

      } else if (poltyp == OPT && amoeba) {
        for (k = 0; k < optorder; k++) {
          uirm = uopt[i][k][0]*xr + uopt[i][k][1]*yr + uopt[i][k][2]*zr;
          for (m = 0; m < optorder-k; m++) {
            ukrm = uopt[j][m][0]*xr + uopt[j][m][1]*yr + uopt[j][m][2]*zr;
            term1 = bn[2] - usc3*rr5;
            term2 = bn[3] - usc5*rr7;
            term3 = usr5 + term1;
            term4 = rr3 * factor_uscale;
            term5 = -xr*term3 + rc3[0]*term4;
            term6 = -usr5 + xr*xr*term2 - rr5*xr*urc5[0];
            tixx = uopt[i][k][0]*term5 + uirm*term6;
            tkxx = uopt[j][m][0]*term5 + ukrm*term6;
            term5 = -yr*term3 + rc3[1]*term4;
            term6 = -usr5 + yr*yr*term2 - rr5*yr*urc5[1];
            tiyy = uopt[i][k][1]*term5 + uirm*term6;
            tkyy = uopt[j][m][1]*term5 + ukrm*term6;
            term5 = -zr*term3 + rc3[2]*term4;
            term6 = -usr5 + zr*zr*term2 - rr5*zr*urc5[2];
            tizz = uopt[i][k][2]*term5 + uirm*term6;
            tkzz = uopt[j][m][2]*term5 + ukrm*term6;
            term4 = -usr5 * yr;
            term5 = -xr*term1 + rr3*urc3[0];
            term6 = xr*yr*term2 - rr5*yr*urc5[0];
            tixy = uopt[i][k][0]*term4 + uopt[i][k][1]*term5 + uirm*term6;
            tkxy = uopt[j][m][0]*term4 + uopt[j][m][1]*term5 + ukrm*term6;
            term4 = -usr5 * zr;
            term6 = xr*zr*term2 - rr5*zr*urc5[0];
            tixz = uopt[i][k][0]*term4 + uopt[i][k][2]*term5 + uirm*term6;
            tkxz = uopt[j][m][0]*term4 + uopt[j][m][2]*term5 + ukrm*term6;
            term5 = -yr*term1 + rr3*urc3[1];
            term6 = yr*zr*term2 - rr5*zr*urc5[1];
            tiyz = uopt[i][k][1]*term4 + uopt[i][k][2]*term5 + uirm*term6;
            tkyz = uopt[j][m][1]*term4 + uopt[j][m][2]*term5 + ukrm*term6;
            depx = tixx*uoptp[j][m][0] + tkxx*uoptp[i][k][0] + tixy*uoptp[j][m][1] +
              tkxy*uoptp[i][k][1] + tixz*uoptp[j][m][2] + tkxz*uoptp[i][k][2];
            depy = tixy*uoptp[j][m][0] + tkxy*uoptp[i][k][0] + tiyy*uoptp[j][m][1] +
              tkyy*uoptp[i][k][1] + tiyz*uoptp[j][m][2] + tkyz*uoptp[i][k][2];
            depz = tixz*uoptp[j][m][0] + tkxz*uoptp[i][k][0] + tiyz*uoptp[j][m][1] +
              tkyz*uoptp[i][k][1] + tizz*uoptp[j][m][2] + tkzz*uoptp[i][k][2];
            frcx += copm[k+m+1]*depx;
            frcy += copm[k+m+1]*depy;
            frcz += copm[k+m+1]*depz;
          }
        }

      // get the dtau/dr terms used for OPT polarization force

      } else if (poltyp == OPT && !amoeba) {
        for (k = 0; k < optorder; k++) {
          uirm = uopt[i][k][0]*xr + uopt[i][k][1]*yr + uopt[i][k][2]*zr;
          for (m = 0; m < optorder-k; m++) {
            ukrm = uopt[j][m][0]*xr + uopt[j][m][1]*yr + uopt[j][m][2]*zr;
            term1 = 2.0 * rr5ik;
            term2 = term1*xr;
            term3 = rr5ik - rr7ik*xr*xr;
            tixx = uopt[i][k][0]*term2 + uirm*term3;
            tkxx = uopt[j][m][0]*term2 + ukrm*term3;
            term2 = term1*yr;
            term3 = rr5ik - rr7ik*yr*yr;
            tiyy = uopt[i][k][1]*term2 + uirm*term3;
            tkyy = uopt[j][m][1]*term2 + ukrm*term3;
            term2 = term1*zr;
            term3 = rr5ik - rr7ik*zr*zr;
            tizz = uopt[i][k][2]*term2 + uirm*term3;
            tkzz = uopt[j][m][2]*term2 + ukrm*term3;
            term1 = rr5ik*yr;
            term2 = rr5ik*xr;
            term3 = yr * (rr7ik*xr);
            tixy = uopt[i][k][0]*term1 + uopt[i][k][1]*term2 - uirm*term3;
            tkxy = uopt[j][m][0]*term1 + uopt[j][m][1]*term2 - ukrm*term3;
            term1 = rr5ik * zr;
            term3 = zr * (rr7ik*xr);
            tixz = uopt[i][k][0]*term1 + uopt[i][k][2]*term2 - uirm*term3;
            tkxz = uopt[j][m][0]*term1 + uopt[j][m][2]*term2 - ukrm*term3;
            term2 = rr5ik*yr;
            term3 = zr * (rr7ik*yr);
            tiyz = uopt[i][k][1]*term1 + uopt[i][k][2]*term2 - uirm*term3;
            tkyz = uopt[j][m][1]*term1 + uopt[j][m][2]*term2 - ukrm*term3;
            depx = tixx*uoptp[j][m][0] + tkxx*uoptp[i][k][0] + tixy*uoptp[j][m][1] +
              tkxy*uoptp[i][k][1] + tixz*uoptp[j][m][2] + tkxz*uoptp[i][k][2];
            depy = tixy*uoptp[j][m][0] + tkxy*uoptp[i][k][0] + tiyy*uoptp[j][m][1] +
              tkyy*uoptp[i][k][1] + tiyz*uoptp[j][m][2] + tkyz*uoptp[i][k][2];
            depz = tixz*uoptp[j][m][0] + tkxz*uoptp[i][k][0] + tiyz*uoptp[j][m][1] +
              tkyz*uoptp[i][k][1] + tizz*uoptp[j][m][2] + tkzz*uoptp[i][k][2];
            frcx -= copm[k+m+1]*depx;
            frcy -= copm[k+m+1]*depy;
            frcz -= copm[k+m+1]*depz;
          }
        }

      // get the dtau/dr terms used for TCG polarization force

      } else if (poltyp == TCG) {
        /*
        for (m = 0; m < tcgnab; m++) {
          ukx = ubd[m][j][0];
          uky = ubd[m][j][1];
          ukz = ubd[m][j][2];
          ukxp = ubp[m][j][0];
          ukyp = ubp[m][j][1];
          ukzp = ubp[m][j][2];
          uirt = uax[m]*xr + uay[m]*yr + uaz[m]*zr;
          ukrt = ukx*xr + uky*yr + ukz*zr;
          term1 = bn[2] - usc3*rr5;
          term2 = bn[3] - usc5*rr7;
          term3 = usr5 + term1;
          term4 = rr3 * factor_uscale;
          term5 = -xr*term3 + rc3[0]*term4;
          term6 = -usr5 + xr*xr*term2 - rr5*xr*urc5[0];
          tixx = uax[m]*term5 + uirt*term6;
          tkxx = ukx*term5 + ukrt*term6;
          term5 = -yr*term3 + rc3[1]*term4;
          term6 = -usr5 + yr*yr*term2 - rr5*yr*urc5[1];
          tiyy = uay[m]*term5 + uirt*term6;
          tkyy = uky*term5 + ukrt*term6;
          term5 = -zr*term3 + rc3[2]*term4;
          term6 = -usr5 + zr*zr*term2 - rr5*zr*urc5[2];
          tizz = uaz[m]*term5 + uirt*term6;
          tkzz = ukz*term5 + ukrt*term6;
          term4 = -usr5 * yr;
          term5 = -xr*term1 + rr3*urc3[0];
          term6 = xr*yr*term2 - rr5*yr*urc5[0];
          tixy = uax[m]*term4 + uay[m]*term5 + uirt*term6;
          tkxy = ukx*term4 + uky*term5 + ukrt*term6;
          term4 = -usr5 * zr;
          term6 = xr*zr*term2 - rr5*zr*urc5[0];
          tixz = uax[m]*term4 + uaz[m]*term5 + uirt*term6;
          tkxz = ukx*term4 + ukz*term5 + ukrt*term6;
          term5 = -yr*term1 + rr3*urc3[1];
          term6 = yr*zr*term2 - rr5*zr*urc5[1];
          tiyz = uay[m]*term4 + uaz[m]*term5 + uirt*term6;
          tkyz = uky*term4 + ukz*term5 + ukrt*term6;
          depx = tixx*ukxp + tixy*ukyp + tixz*ukzp
            + tkxx*uaxp[m] + tkxy*uayp[m]
            + tkxz*uazp[m];
          depy = tixy*ukxp + tiyy*ukyp + tiyz*ukzp
            + tkxy*uaxp[m] + tkyy*uayp[m]
            + tkyz*uazp[m];
          depz = tixz*ukxp + tiyz*ukyp + tizz*ukzp
            + tkxz*uaxp[m] + tkyz*uayp[m]
            + tkzz*uazp[m];
          frcx += depx;
          frcy += depy;
          frcz += depz;

          ukx = uad[m][j][0];
          uky = uad[m][j][1];
          ukz = uad[m][j][2];
          ukxp = uap[m][j][0];
          ukyp = uap[m][j][1];
          ukzp = uap[m][j][2];
          uirt = ubx[m]*xr + uby[m]*yr + ubz[m]*zr;
          ukrt = ukx*xr + uky*yr + ukz*zr;
          term1 = bn[2] - usc3*rr5;
          term2 = bn[3] - usc5*rr7;
          term3 = usr5 + term1;
          term4 = rr3 * factor_uscale;
          term5 = -xr*term3 + rc3[0]*term4;
          term6 = -usr5 + xr*xr*term2 - rr5*xr*urc5[0];
          tixx = ubx[m]*term5 + uirt*term6;
          tkxx = ukx*term5 + ukrt*term6;
          term5 = -yr*term3 + rc3[1]*term4;
          term6 = -usr5 + yr*yr*term2 - rr5*yr*urc5[1];
          tiyy = uby[m]*term5 + uirt*term6;
          tkyy = uky*term5 + ukrt*term6;
          term5 = -zr*term3 + rc3[2]*term4;
          term6 = -usr5 + zr*zr*term2 - rr5*zr*urc5[2];
          tizz = ubz[m]*term5 + uirt*term6;
          tkzz = ukz*term5 + ukrt*term6;
          term4 = -usr5 * yr;
          term5 = -xr*term1 + rr3*urc3[0];
          term6 = xr*yr*term2 - rr5*yr*urc5[0];
          tixy = ubx[m]*term4 + uby[m]*term5 + uirt*term6;
          tkxy = ukx*term4 + uky*term5 + ukrt*term6;
          term4 = -usr5 * zr;
          term6 = xr*zr*term2 - rr5*zr*urc5[0];
          tixz = ubx[m]*term4 + ubz[m]*term5 + uirt*term6;
          tkxz = ukx*term4 + ukz*term5 + ukrt*term6;
          term5 = -yr*term1 + rr3*urc3[1];
          term6 = yr*zr*term2 - rr5*zr*urc5[1];
          tiyz = uby[m]*term4 + ubz[m]*term5 + uirt*term6;
          tkyz = uky*term4 + ukz*term5 + ukrt*term6;
          depx = tixx*ukxp + tixy*ukyp + tixz*ukzp
            + tkxx*ubxp[m] + tkxy*ubyp[m]
            + tkxz*ubzp[m];
          depy = tixy*ukxp + tiyy*ukyp + tiyz*ukzp
            + tkxy*ubxp[m] + tkyy*ubyp[m]
            + tkyz*ubzp[m];
          depz = tixz*ukxp + tiyz*ukyp + tizz*ukzp
            + tkxz*ubxp[m] + tkyz*ubyp[m]
            + tkzz*ubzp[m];
          frcx += depx;
          frcy += depy;
          frcz += depz;
        }
        */
      }

      // increment force-based gradient on the interaction sites

      f[i][0] += frcx;
      f[i][1] += frcy;
      f[i][2] += frcz;
      f[j][0] -= frcx;
      f[j][1] -= frcy;
      f[j][2] -= frcz;

      // increment the virial due to pairwise Cartesian forces

      if (vflag_global) {
        vxx = xr * frcx;
        vxy = 0.5 * (yr*frcx+xr*frcy);
        vxz = 0.5 * (zr*frcx+xr*frcz);
        vyy = yr * frcy;
        vyz = 0.5 * (zr*frcy+yr*frcz);
        vzz = zr * frcz;

        virpolar[0] -= vxx;
        virpolar[1] -= vyy;
        virpolar[2] -= vzz;
        virpolar[3] -= vxy;
        virpolar[4] -= vxz;
        virpolar[5] -= vyz;
      }
    }
  }

  // reverse comm to sum ufld,dufld from ghost atoms to owned atoms

  crstyle = UFLD;
  comm->reverse_comm(this);

  // torque is induced field and gradient cross permanent moments

  for (i = 0; i < nlocal; i++) {
    dix = rpole[i][1];
    diy = rpole[i][2];
    diz = rpole[i][3];
    qixx = rpole[i][4];
    qixy = rpole[i][5];
    qixz = rpole[i][6];
    qiyy = rpole[i][8];
    qiyz = rpole[i][9];
    qizz = rpole[i][12];
    tep[0] = diz*ufld[i][1] - diy*ufld[i][2] +
      qixz*dufld[i][1] - qixy*dufld[i][3] +
      2.0*qiyz*(dufld[i][2]-dufld[i][5]) + (qizz-qiyy)*dufld[i][4];
    tep[1] = dix*ufld[i][2] - diz*ufld[i][0] -
      qiyz*dufld[i][1] + qixy*dufld[i][4] +
      2.0*qixz*(dufld[i][5]-dufld[i][0]) + (qixx-qizz)*dufld[i][3];
    tep[2] = diy*ufld[i][0] - dix*ufld[i][1] +
      qiyz*dufld[i][3] - qixz*dufld[i][4] +
      2.0*qixy*(dufld[i][0]-dufld[i][2]) + (qiyy-qixx)*dufld[i][1];

    torque2force(i,tep,fix,fiy,fiz,f);

    if (!vflag_global) continue;

    iz = zaxis2local[i];
    ix = xaxis2local[i];
    iy = yaxis2local[i];

    xiz = x[iz][0] - x[i][0];
    yiz = x[iz][1] - x[i][1];
    ziz = x[iz][2] - x[i][2];
    xix = x[ix][0] - x[i][0];
    yix = x[ix][1] - x[i][1];
    zix = x[ix][2] - x[i][2];
    xiy = x[iy][0] - x[i][0];
    yiy = x[iy][1] - x[i][1];
    ziy = x[iy][2] - x[i][2];

    vxx = xix*fix[0] + xiy*fiy[0] + xiz*fiz[0];
    vyy = yix*fix[1] + yiy*fiy[1] + yiz*fiz[1];
    vzz = zix*fix[2] + ziy*fiy[2] + ziz*fiz[2];
    vxy = 0.5 * (yix*fix[0] + yiy*fiy[0] + yiz*fiz[0] +
                 xix*fix[1] + xiy*fiy[1] + xiz*fiz[1]);
    vxz = 0.5 * (zix*fix[0] + ziy*fiy[0] + ziz*fiz[0] +
                 xix*fix[2] + xiy*fiy[2] + xiz*fiz[2]);
    vyz = 0.5 * (zix*fix[1] + ziy*fiy[1] + ziz*fiz[1] +
                 yix*fix[2] + yiy*fiy[2] + yiz*fiz[2]);
<<<<<<< HEAD
    //if (i < 10) printf("fix = %f %f %f; v %f %f %f %f %f %f\n", fix[0], fix[1], fix[2], vxx, vyy, vzz, vxy, vxz,vyz);
    virpolar[0] += vxx;
    virpolar[1] += vyy;
    virpolar[2] += vzz;
    virpolar[3] += vxy;
    virpolar[4] += vxz;
    virpolar[5] += vyz;
=======

    virpolar[0] -= vxx;
    virpolar[1] -= vyy;
    virpolar[2] -= vzz;
    virpolar[3] -= vxy;
    virpolar[4] -= vxz;
    virpolar[5] -= vyz;
>>>>>>> 74d1d391
  }
}

/* ----------------------------------------------------------------------
   polar_kspace = KSpace portion of induced dipole polarization
   adapted from Tinker eprecip1() routine
 ------------------------------------------------------------------------- */

void PairAmoeba::polar_kspace()
{
  int i,j,k,m,n;
  int nhalf1,nhalf2,nhalf3;
  int nxlo,nxhi,nylo,nyhi,nzlo,nzhi;
  int j1,j2,j3;
  int ix,iy,iz;
  double eterm,felec;
  double r1,r2,r3;
  double h1,h2,h3;
  double f1,f2,f3;
  double xix,yix,zix;
  double xiy,yiy,ziy;
  double xiz,yiz,ziz;
  double vxx,vyy,vzz;
  double vxy,vxz,vyz;
  double volterm,denom;
  double hsq,expterm;
  double term,pterm;
  double vterm,struc2;
  double tep[3];
  double fix[3],fiy[3],fiz[3];
  double cphid[4],cphip[4];
  double a[3][3];    // indices not flipped vs Fortran

  // indices into the electrostatic field array
  // decremented by 1 versus Fortran

  int deriv1[10] = {1, 4, 7, 8, 10, 15, 17, 13, 14, 19};
  int deriv2[10] = {2, 7, 5, 9, 13, 11, 18, 15, 19, 16};
  int deriv3[10] = {3, 8, 9, 6, 14, 16, 12, 19, 17, 18};

  // return if the Ewald coefficient is zero

  if (aewald < 1.0e-6) return;

  // owned atoms

  double **x = atom->x;
  double **f = atom->f;
  int nlocal = atom->nlocal;

  double volbox = domain->prd[0] * domain->prd[1] * domain->prd[2];
  pterm = pow((MY_PI/aewald),2.0);
  volterm = MY_PI * volbox;

  // initialize variables required for the scalar summation

  felec = electric / am_dielectric;

  // remove scalar sum virial from prior multipole FFT
  // can only do this if multipoles were computed with same aeewald = apewald
  // else need to re-compute it via new long-range solve

  nfft1 = p_kspace->nx;
  nfft2 = p_kspace->ny;
  nfft3 = p_kspace->nz;
  bsorder = p_kspace->order;

  nhalf1 = (nfft1+1) / 2;
  nhalf2 = (nfft2+1) / 2;
  nhalf3 = (nfft3+1) / 2;

  nxlo = p_kspace->nxlo_fft;
  nxhi = p_kspace->nxhi_fft;
  nylo = p_kspace->nylo_fft;
  nyhi = p_kspace->nyhi_fft;
  nzlo = p_kspace->nzlo_fft;
  nzhi = p_kspace->nzhi_fft;

  // use previous results or compute new qfac and convolution

  if (aewald == aeewald) {
    vxx = -vmsave[0];
    vyy = -vmsave[1];
    vzz = -vmsave[2];
    vxy = -vmsave[3];
    vxz = -vmsave[4];
    vyz = -vmsave[5];

  } else {

    // setup stencil size and B-spline coefficients

    moduli();
    bspline_fill();

    // convert Cartesian multipoles to fractional coordinates

    cmp_to_fmp(cmp,fmp);

    // gridpre = my portion of 3d grid in brick decomp w/ ghost values

    double ***gridpre = (double ***) p_kspace->zero();

    // map atoms to grid

    grid_mpole(fmp,gridpre);

    // pre-convolution operations including forward FFT
    // gridfft = my portion of complex 3d grid in FFT decomp as 1d vector

    double *gridfft = p_kspace->pre_convolution();

    // ---------------------
    // convolution operation
    // ---------------------

    // zero virial accumulation variables

    vxx = vyy = vzz = vxy = vxz = vyz = 0.0;

    // perform convolution on K-space points I own

    m = n = 0;
    for (k = nzlo; k <= nzhi; k++) {
      for (j = nylo; j <= nyhi; j++) {
        for (i = nxlo; i <= nxhi; i++) {
          r1 = (i >= nhalf1) ? i-nfft1 : i;
          r2 = (j >= nhalf2) ? j-nfft2 : j;
          r3 = (k >= nhalf3) ? k-nfft3 : k;
          h1 = recip[0][0]*r1 + recip[0][1]*r2 + recip[0][2]*r3;  // matvec
          h2 = recip[1][0]*r1 + recip[1][1]*r2 + recip[1][2]*r3;
          h3 = recip[2][0]*r1 + recip[2][1]*r2 + recip[2][2]*r3;
          hsq = h1*h1 + h2*h2 + h3*h3;
          term = -pterm * hsq;
          expterm = 0.0;
          if (term > -50.0 && hsq != 0.0) {
            denom = volterm*hsq*bsmod1[i]*bsmod2[j]*bsmod3[k];
            if (hsq) expterm = exp(term) / denom;
            struc2 = gridfft[n]*gridfft[n] + gridfft[n+1]*gridfft[n+1];
            eterm = 0.5 * felec * expterm * struc2;
            vterm = (2.0/hsq) * (1.0-term) * eterm;
            vxx -= h1*h1*vterm - eterm;
            vyy -= h2*h2*vterm - eterm;
            vzz -= h3*h3*vterm - eterm;
            vxy -= h1*h2*vterm;
            vxz -= h1*h3*vterm;
            vyz -= h2*h3*vterm;
          }

          expterm = qfac[m++];
          gridfft[n] *= expterm;
          gridfft[n+1] *= expterm;
          n += 2;
        }
      }
    }

    // post-convolution operations including backward FFT
    // gridppost = my portion of 3d grid in brick decomp w/ ghost values

    double ***gridpost = (double ***) p_kspace->post_convolution();

    // get potential

    fphi_mpole(gridpost,fphi);

    for (i = 0; i < nlocal; i++) {
      for (k = 0; k < 20; k++)
        fphi[i][k] *= felec;
    }

    // convert field from fractional to Cartesian

    fphi_to_cphi(fphi,cphi);
  }

  // convert Cartesian induced dipoles to fractional coordinates

  for (i = 0; i < 3; i++) {
    a[0][i] = nfft1 * recip[0][i];
    a[1][i] = nfft2 * recip[1][i];
    a[2][i] = nfft3 * recip[2][i];
  }

  for (i = 0; i < nlocal; i++) {
    for (j = 0; j < 3; j++) {
      fuind[i][j] = a[j][0]*uind[i][0] + a[j][1]*uind[i][1] + a[j][2]*uind[i][2];
      fuinp[i][j] = a[j][0]*uinp[i][0] + a[j][1]*uinp[i][1] + a[j][2]*uinp[i][2];
    }
  }

  // gridpre2 = my portion of 4d grid in brick decomp w/ ghost values

  double ****gridpre2 = (double ****) pc_kspace->zero();

  // map 2 values to grid

  grid_uind(fuind,fuinp,gridpre2);

  // pre-convolution operations including forward FFT
  // gridfft = my portion of complex 3d grid in FFT decomposition

  double *gridfft = pc_kspace->pre_convolution();

  // ---------------------
  // convolution operation
  // ---------------------

  // use qfac values from above or from induce()

  m = n = 0;
  for (k = nzlo; k <= nzhi; k++) {
    for (j = nylo; j <= nyhi; j++) {
      for (i = nxlo; i <= nxhi; i++) {
        term = qfac[m++];
        gridfft[n] *= term;
        gridfft[n+1] *= term;
        n += 2;
      }
    }
  }

  // post-convolution operations including backward FFT
  // gridppost = my portion of 4d grid in brick decomp w/ ghost values

  double ****gridpost = (double ****) pc_kspace->post_convolution();

  // get potential

  fphi_uind(gridpost,fphid,fphip,fphidp);

  for (i = 0; i < nlocal; i++) {
    for (j = 1; j < 10; j++) {
      fphid[i][j] = felec * fphid[i][j];
      fphip[i][j] = felec * fphip[i][j];
    }
    for (j = 0; j < 20; j++)
      fphidp[i][j] = felec * fphidp[i][j];
  }

  // increment the dipole polarization gradient contributions

  for (i = 0; i < nlocal; i++) {
    f1 = 0.0;
    f2 = 0.0;
    f3 = 0.0;
    for (k = 0; k < 3; k++) {
      j1 = deriv1[k+1];
      j2 = deriv2[k+1];
      j3 = deriv3[k+1];
      f1 += (fuind[i][k]+fuinp[i][k])*fphi[i][j1];
      f2 += (fuind[i][k]+fuinp[i][k])*fphi[i][j2];
      f3 += (fuind[i][k]+fuinp[i][k])*fphi[i][j3];
      if (poltyp == MUTUAL) {
        f1 += fuind[i][k]*fphip[i][j1] + fuinp[i][k]*fphid[i][j1];
        f2 += fuind[i][k]*fphip[i][j2] + fuinp[i][k]*fphid[i][j2];
        f3 += fuind[i][k]*fphip[i][j3] + fuinp[i][k]*fphid[i][j3];
      }
    }
    for (k = 0; k < 10; k++) {
      f1 += fmp[i][k]*fphidp[i][deriv1[k]];
      f2 += fmp[i][k]*fphidp[i][deriv2[k]];
      f3 += fmp[i][k]*fphidp[i][deriv3[k]];
    }
    f1 *= 0.5 * nfft1;
    f2 *= 0.5 * nfft2;
    f3 *= 0.5 * nfft3;
    h1 = recip[0][0]*f1 + recip[0][1]*f2 + recip[0][2]*f3;
    h2 = recip[1][0]*f1 + recip[1][1]*f2 + recip[1][2]*f3;
    h3 = recip[2][0]*f1 + recip[2][1]*f2 + recip[2][2]*f3;
    f[i][0] -= h1;
    f[i][1] -= h2;
    f[i][2] -= h3;
  }

  // set the potential to be the induced dipole average

  for (i = 0; i < nlocal; i++) {
    for (j = 0; j < 10; j++)
      fphidp[i][j] *= 0.5;
  }

  fphi_to_cphi(fphidp,cphidp);

  // get the fractional to Cartesian transformation matrix

  frac_to_cart();

  // increment the dipole polarization virial contributions

  for (i = 0; i < nlocal; i++) {
    for (j = 1; j < 4; j++) {
      cphid[j] = 0.0;
      cphip[j] = 0.0;
      for (k = 1; k < 4; k++) {
        cphid[j] += ftc[j][k]*fphid[i][k];
        cphip[j] += ftc[j][k]*fphip[i][k];
      }
    }

    vxx -= cmp[i][1]*cphidp[i][1] +
      0.5*((uind[i][0]+uinp[i][0])*cphi[i][1]);
    vyy -= cmp[i][2]*cphidp[i][2] +
      0.5*((uind[i][1]+uinp[i][1])*cphi[i][2]);
    vzz -= cmp[i][3]*cphidp[i][3] +
      0.5*((uind[i][2]+uinp[i][2])*cphi[i][3]);
    vxy -= 0.5*(cphidp[i][1]*cmp[i][2]+cphidp[i][2]*cmp[i][1]) +
      0.25*((uind[i][1]+uinp[i][1])*cphi[i][1] +
            (uind[i][0]+uinp[i][0])*cphi[i][2]);
    vyz -= 0.5*(cphidp[i][2]*cmp[i][3]+cphidp[i][3]*cmp[i][2]) +
      0.25*((uind[i][2]+uinp[i][2])*cphi[i][2] +
            (uind[i][1]+uinp[i][1])*cphi[i][3]);
    vxz -= 0.5*(cphidp[i][1]*cmp[i][3]+cphidp[i][3]*cmp[i][1]) +
      0.25*((uind[i][2]+uinp[i][2])*cphi[i][1] +
            (uind[i][0]+uinp[i][0])*cphi[i][3]);

    vxx -= 2.0*cmp[i][4]*cphidp[i][4] + cmp[i][7]*cphidp[i][7] +
      cmp[i][8]*cphidp[i][8];
    vyy -= 2.0*cmp[i][5]*cphidp[i][5] + cmp[i][7]*cphidp[i][7] +
      cmp[i][9]*cphidp[i][9];
    vzz -= 2.0*cmp[i][6]*cphidp[i][6] + cmp[i][8]*cphidp[i][8] +
      cmp[i][9]*cphidp[i][9];
    vxy -= (cmp[i][4]+cmp[i][5])*cphidp[i][7] +
      0.5*(cmp[i][7]*(cphidp[i][5]+cphidp[i][4]) +
           cmp[i][8]*cphidp[i][9]+cmp[i][9]*cphidp[i][8]);
    vyz -= (cmp[i][5]+cmp[i][6])*cphidp[i][9] +
      0.5*(cmp[i][9]*(cphidp[i][5]+cphidp[i][6]) +
           cmp[i][7]*cphidp[i][8]+cmp[i][8]*cphidp[i][7]);
    vxz -= (cmp[i][4]+cmp[i][6])*cphidp[i][8] +
      0.5*(cmp[i][8]*(cphidp[i][4]+cphidp[i][6]) +
           cmp[i][7]*cphidp[i][9]+cmp[i][9]*cphidp[i][7]);

    if (poltyp == MUTUAL) {
      vxx -= 0.5 * (cphid[1]*uinp[i][0]+cphip[1]*uind[i][0]);
      vyy -= 0.5 * (cphid[2]*uinp[i][1]+cphip[2]*uind[i][1]);
      vzz -= 0.5 * (cphid[3]*uinp[i][2]+cphip[3]*uind[i][2]);
      vxy -= 0.25 * (cphid[1]*uinp[i][1]+cphip[1]*uind[i][1] +
                     cphid[2]*uinp[i][0]+cphip[2]*uind[i][0]);
      vyz -= 0.25 * (cphid[2]*uinp[i][2]+cphip[2]*uind[i][2] +
                     cphid[3]*uinp[i][1]+cphip[3]*uind[i][1]);
      vxz -= 0.25 * (cphid[1]*uinp[i][2]+cphip[1]*uind[i][2] +
                     cphid[3]*uinp[i][0]+cphip[3]*uind[i][0]);
    }
  }


  // resolve site torques then increment forces and virial

  for (i = 0; i < nlocal; i++) {
    tep[0] = cmp[i][3]*cphidp[i][2] - cmp[i][2]*cphidp[i][3] +
      2.0*(cmp[i][6]-cmp[i][5])*cphidp[i][9] + cmp[i][8]*cphidp[i][7] +
      cmp[i][9]*cphidp[i][5]- cmp[i][7]*cphidp[i][8] - cmp[i][9]*cphidp[i][6];
    tep[1] = cmp[i][1]*cphidp[i][3] - cmp[i][3]*cphidp[i][1] +
      2.0*(cmp[i][4]-cmp[i][6])*cphidp[i][8] + cmp[i][7]*cphidp[i][9] +
      cmp[i][8]*cphidp[i][6] - cmp[i][8]*cphidp[i][4] - cmp[i][9]*cphidp[i][7];
    tep[2] = cmp[i][2]*cphidp[i][1] - cmp[i][1]*cphidp[i][2] +
      2.0*(cmp[i][5]-cmp[i][4])*cphidp[i][7] + cmp[i][7]*cphidp[i][4] +
      cmp[i][9]*cphidp[i][8] - cmp[i][7]*cphidp[i][5] - cmp[i][8]*cphidp[i][9];

    torque2force(i,tep,fix,fiy,fiz,f);

    iz = zaxis2local[i];
    ix = xaxis2local[i];
    iy = yaxis2local[i];

    xiz = x[iz][0] - x[i][0];
    yiz = x[iz][1] - x[i][1];
    ziz = x[iz][2] - x[i][2];
    xix = x[ix][0] - x[i][0];
    yix = x[ix][1] - x[i][1];
    zix = x[ix][2] - x[i][2];
    xiy = x[iy][0] - x[i][0];
    yiy = x[iy][1] - x[i][1];
    ziy = x[iy][2] - x[i][2];

    vxx += xix*fix[0] + xiy*fiy[0] + xiz*fiz[0];
    vyy += yix*fix[1] + yiy*fiy[1] + yiz*fiz[1];
    vzz += zix*fix[2] + ziy*fiy[2] + ziz*fiz[2];
    vxy += 0.5*(yix*fix[0] + yiy*fiy[0] + yiz*fiz[0] +
                xix*fix[1] + xiy*fiy[1] + xiz*fiz[1]);
    vyz += 0.5*(zix*fix[1] + ziy*fiy[1] + ziz*fiz[1] +
                yix*fix[2] + yiy*fiy[2] + yiz*fiz[2]);
    vxz += 0.5*(zix*fix[0] + ziy*fiy[0] + ziz*fiz[0] +
                xix*fix[2] + xiy*fiy[2] + xiz*fiz[2]);
  }

  // account for dipole response terms in the OPT method

  if (poltyp == OPT) {
    for (i = 0; i < nlocal; i++) {
      for (k = 0; k < optorder; k++) {
        for (j = 1; j < 10; j++) {
          fphid[i][j] = felec * fopt[i][k][j];
          fphip[i][j] = felec * foptp[i][k][j];
        }

        for (m = 0; m < optorder-k; m++) {
          for (j = 0; j < 3; j++) {
            fuind[i][j] = a[0][j]*uopt[i][m][0] + a[1][j]*uopt[i][m][1] +
              a[2][j]*uopt[i][m][2];
            fuinp[i][j] = a[0][j]*uoptp[i][m][0] + a[1][j]*uoptp[i][m][1] +
              a[2][j]*uoptp[i][m][2];
          }

          f1 = 0.0;
          f2 = 0.0;
          f3 = 0.0;

          for (j = 0; j < 3; j++) {
            j1 = deriv1[j+1];
            j2 = deriv2[j+1];
            j3 = deriv3[j+1];
            f1 += fuind[i][j]*fphip[i][j1] + fuinp[i][j]*fphid[i][j1];
            f2 += fuind[i][j]*fphip[i][j2] + fuinp[i][j]*fphid[i][j2];
            f3 += fuind[i][j]*fphip[i][j3] + fuinp[i][j]*fphid[i][j3];
          }

          f1 *= 0.5 * nfft1;
          f2 *= 0.5 * nfft2;
          f3 *= 0.5 * nfft3;
          h1 = recip[0][0]*f1 + recip[0][1]*f2 + recip[0][2]*f3;
          h2 = recip[1][0]*f1 + recip[1][1]*f2 + recip[1][2]*f3;
          h3 = recip[2][0]*f1 + recip[2][1]*f2 + recip[2][2]*f3;

          f[i][0] -= copm[k+m+1]*h1;
          f[i][1] -= copm[k+m+1]*h2;
          f[i][2] -= copm[k+m+1]*h3;

          for (j = 1; j < 4; j++) {
            cphid[j] = 0.0;
            cphip[j] = 0.0;
            for (j1 = 1; j1 < 4; j1++) {
              cphid[j] += ftc[j][j1]*fphid[i][j1];
              cphip[j] += ftc[j][j1]*fphip[i][j1];
            }
          }

          vxx -= 0.5*copm[k+m+1] *
            (cphid[1]*uoptp[i][m][0] + cphip[1]*uopt[i][m][0]);
          vyy -= 0.5*copm[k+m+1] *
            (cphid[2]*uoptp[i][m][1]+ cphip[2]*uopt[i][m][1]);
          vzz -= 0.5*copm[k+m+1] *
            (cphid[3]*uoptp[i][m][2]+ cphip[3]*uopt[i][m][2]);
          vxy -= 0.25*copm[k+m+1] *
            (cphid[1]*uoptp[i][m][1]+ cphip[1]*uopt[i][m][1]+
             cphid[2]*uoptp[i][m][0]+ cphip[2]*uopt[i][m][0]);
          vyz -= 0.25*copm[k+m+1] *
            (cphid[1]*uoptp[i][m][2]+ cphip[1]*uopt[i][m][2]+
             cphid[3]*uoptp[i][m][0]+ cphip[3]*uopt[i][m][0]);
          vxz -= 0.25*copm[k+m+1] *
            (cphid[2]*uoptp[i][m][2]+ cphip[2]*uopt[i][m][2]+
             cphid[3]*uoptp[i][m][1]+ cphip[3]*uopt[i][m][1]);
        }
      }
    }
  }

  // account for dipole response terms in the TCG method

  /*
  if (poltyp == TCG) {

    for (m = 0; m < tcgnab; m++) {
      for (i = 0; i < nlocal; i++) {
        for (j = 0; j < 3; j++) {
          fuind[i][j] = a[0][j]*uad[i][m][0] + a[1][j]*uad[i][m][1] +
            a[2][j]*uad[i][m][2];
          fuinp[i][j] = a[0][j]*ubp[i][m][0] + a[1][j]*ubp[i][m][1] +
            a[2][j]*ubp[i][m][2];
        }
      }

      grid_uind(fuind,fuinp);
      efft->compute(qgrid[0][0][0],qgrid[0][0][0],1);

      for (k = 0; k < nfft3; k++) {
        for (j = 0; j < nfft2; j++) {
          for (i = 0; i < nfft1; i++) {
            term = qfac[k][j][i];
            qgrid[k][j][i][0] *= term;
            qgrid[k][j][i][1] *= term;
          }
        }
      }

      efft->compute(qgrid[0][0][0],qgrid[0][0][0],-1);
      fphi_uind(fphid,fphip,fphidp);

      for (i = 0; i < nlocal; i++) {
        for (j = 1; j < 10; j++) {
          fphid[i][j] *= felec;
          fphip[i][j] *= felec;
        }
      }

      for (i = 0; i < nlocal; i++) {
        f1 = 0.0;
        f2 = 0.0;
        f3 = 0.0;
        for (k = 0; k < 3; k++) {
          j1 = deriv1[k+1];
          j2 = deriv2[k+1];
          j3 = deriv3[k+1];
          f1 += fuind[i][k]*fphip[i][j1]+fuinp[i][k]*fphid[i][j1];
          f2 += fuind[i][k]*fphip[i][j2]+fuinp[i][k]*fphid[i][j2];
          f3 += fuind[i][k]*fphip[i][j3]+fuinp[i][k]*fphid[i][j3];
        }

        f1 *= 0.5 * nfft1;
        f2 *= 0.5 * nfft2;
        f3 *= 0.5 * nfft3;
        h1 = recip[0][0]*f1 + recip[0][1]*f2 + recip[0][2]*f3;
        h2 = recip[1][0]*f1 + recip[1][1]*f2 + recip[1][2]*f3;
        h3 = recip[2][0]*f1 + recip[2][1]*f2 + recip[2][2]*f3;
        f[i][0] -= h1;
        f[i][1] -= h2;
        f[i][2] -= h3;

        for (j = 1; j < 4; j++) {
          cphid[j] = 0.0;
          cphip[j] = 0.0;
          for (k = 1; k < 4; k++) {
            cphid[j] += ftc[j][k]*fphid[i][k];
            cphip[j] += ftc[j][k]*fphip[i][k];
          }
        }

        vxx -= 0.5*(cphid[1]*ubp[i][m][0] + cphip[1]*uad[i][m][0]);
        vyy -= 0.5*(cphid[2]*ubp[i][m][1] + cphip[2]*uad[i][m][1]);
        vzz -= 0.5*(cphid[3]*ubp[i][m][2] + cphip[3]*uad[i][m][2]);

        vxy -= 0.25*(cphid[1]*ubp[i][m][1] + cphip[1]*uad[i][m][1] +
                        cphid[2]*ubp[i][m][0] + cphip[2]*uad[i][m][0]);
        vyz -= 0.25*(cphid[1]*ubp[i][m][2] + cphip[1]*uad[i][m][2] +
                        cphid[3]*ubp[i][m][0] + cphip[3]*uad[i][m][0]);
        vxz -= 0.25*(cphid[2]*ubp[i][m][2] + cphip[2]*uad[i][m][2] +
                        cphid[3]*ubp[i][m][1] + cphip[3]*uad[i][m][1]);
      }

      for (i = 0; i < nlocal; i++) {
        for (j = 0; j < 3; j++) {
          fuind[i][j] = a[0][j]*ubd[i][m][0] + a[1][j]*ubd[i][m][1] +
            a[2][j]*ubd[i][m][2];
          fuinp[i][j] = a[0][j]*uap[i][m][0] + a[1][j]*uap[i][m][1] +
            a[2][j]*uap[i][m][2];
        }
      }

      grid_uind(fuind,fuinp);
      efft->compute(qgrid[0][0][0],qgrid[0][0][0],1);

      for (k = 0; k < nfft3; k++) {
        for (j = 0; j < nfft2; j++) {
          for (i = 0; i < nfft1; i++) {
            term = qfac[k][j][i];
            qgrid[k][j][i][0] *= term;
            qgrid[k][j][i][1] *= term;
          }
        }
      }

      efft->compute(qgrid[0][0][0],qgrid[0][0][0],-1);
      fphi_uind(fphid,fphip,fphidp);

      for (i = 0; i < nlocal; i++) {
        for (j = 1; j < 10; j++) {
          fphid[i][j] *= felec;
          fphip[i][j] *= felec;
        }
      }

      for (i = 0; i < nlocal; i++) {
        f1 = 0.0;
        f2 = 0.0;
        f3 = 0.0;
        for (k = 0; k < 3; k++) {
          j1 = deriv1[k+1];
          j2 = deriv2[k+1];
          j3 = deriv3[k+1];
          f1 += fuind[i][k]*fphip[i][j1]+fuinp[i][k]*fphid[i][j1];
          f2 += fuind[i][k]*fphip[i][j2]+fuinp[i][k]*fphid[i][j2];
          f3 += fuind[i][k]*fphip[i][j3]+fuinp[i][k]*fphid[i][j3];
        }

        f1 *= 0.5 * nfft1;
        f2 *= 0.5 * nfft2;
        f3 *= 0.5 * nfft3;
        h1 = recip[0][0]*f1 + recip[0][1]*f2 + recip[0][2]*f3;  // matvec
        h2 = recip[1][0]*f1 + recip[1][1]*f2 + recip[1][2]*f3;
        h3 = recip[2][0]*f1 + recip[2][1]*f2 + recip[2][2]*f3;
        f[i][0] -= h1;
        f[i][1] -= h2;
        f[i][2] -= h3;

        for (j = 1; j < 4; j++) {
          cphid[j] = 0.0;
          cphip[j] = 0.0;
          for (k = 1; k < 4; k++) {
            cphid[j] += ftc[j][k]*fphid[i][k];
            cphip[j] += ftc[j][k]*fphip[i][k];
          }
        }

        vxx -= 0.5*(cphid[1]*uap[i][m][0] + cphip[1]*ubd[i][m][0]);
        vyy -= 0.5*(cphid[2]*uap[i][m][1] + cphip[2]*ubd[i][m][1]);
        vzz -= 0.5*(cphid[3]*uap[i][m][2] + cphip[3]*ubd[i][m][2]);
        vxy -= 0.25*(cphid[1]*uap[i][m][1] + cphip[1]*ubd[i][m][1] +
                     cphid[2]*uap[i][m][0] + cphip[2]*ubd[i][m][0]);
        vxz -= 0.25*(cphid[1]*uap[i][m][2] + cphip[1]*ubd[i][m][2] +
                     cphid[3]*uap[i][m][0] + cphip[3]*ubd[i][m][0]);
        vyz -= 0.25*(cphid[2]*uap[i][m][2] + cphip[2]*ubd[i][m][2] +
                     cphid[3]*uap[i][m][1] + cphip[3]*ubd[i][m][1]);
      }
    }
  }
  */

  // assign permanent and induced multipoles to the PME grid

  for (i = 0; i < nlocal; i++) {
    for (j = 1; j < 4; j++)
      cmp[i][j] += uinp[i][j-1];
  }

  // convert Cartesian multipoles to fractional multipoles

  cmp_to_fmp(cmp,fmp);

  // gridpre = my portion of 3d grid in brick decomp w/ ghost values
  // zeroed by zero()

  double ***gridpre = (double ***) p_kspace->zero();

  // map atoms to grid

  grid_mpole(fmp,gridpre);

  // pre-convolution operations including forward FFT
  // gridfft = my portion of complex 3d grid in FFT decomp as 1d vector

  gridfft = p_kspace->pre_convolution();

  // gridfft1 = copy of first FFT

  int nfft_owned = p_kspace->nfft_owned;
  memcpy(gridfft1,gridfft,2*nfft_owned*sizeof(FFT_SCALAR));

  // assign induced dipoles to the PME grid

  for (i = 0; i < nlocal; i++) {
    for (j = 1; j < 4; j++)
      cmp[i][j] += uind[i][j-1] - uinp[i][j-1];
  }

  // convert Cartesian multipoles to fractional multipoles

  cmp_to_fmp(cmp,fmp);

  // gridpre = my portion of 3d grid in brick decomp w/ ghost values
  // zeroed by zero()

  gridpre = (double ***) p_kspace->zero();

  // map atoms to grid

  grid_mpole(fmp,gridpre);

  // pre-convolution operations including forward FFT
  // gridfft1/2 = my portions of complex 3d grid in FFT decomp as 1d vectors

  double *gridfft2 = p_kspace->pre_convolution();

  // ---------------------
  // convolution operation
  // ---------------------

  m = n = 0;
  for (k = nzlo; k <= nzhi; k++) {
    for (j = nylo; j <= nyhi; j++) {
      for (i = nxlo; i <= nxhi; i++) {
        r1 = (i >= nhalf1) ? i-nfft1 : i;
        r2 = (j >= nhalf2) ? j-nfft2 : j;
        r3 = (k >= nhalf3) ? k-nfft3 : k;
        h1 = recip[0][0]*r1 + recip[0][1]*r2 + recip[0][2]*r3;  // matvec
        h2 = recip[1][0]*r1 + recip[1][1]*r2 + recip[1][2]*r3;
        h3 = recip[2][0]*r1 + recip[2][1]*r2 + recip[2][2]*r3;
        hsq = h1*h1 + h2*h2 + h3*h3;
        term = -pterm * hsq;
        expterm = 0.0;
        if (term > -50.0 && hsq != 0.0) {
          denom = volterm*hsq*bsmod1[i]*bsmod2[j]*bsmod3[k];
          expterm = exp(term) / denom;
          struc2 = gridfft1[n]*gridfft2[n] + gridfft1[n+1]*gridfft2[n+1];
          eterm = 0.5 * felec * expterm * struc2;
          vterm = (2.0/hsq) * (1.0-term) * eterm;
          vxx += h1*h1*vterm - eterm;
          vyy += h2*h2*vterm - eterm;
          vzz += h3*h3*vterm - eterm;
          vxy += h1*h2*vterm;
          vyz += h2*h3*vterm;
          vxz += h1*h3*vterm;
        }
        n += 2;
      }
    }
  }

  // assign only the induced dipoles to the PME grid
  // and perform the 3-D FFT forward transformation
  // NOTE: why is there no inverse FFT in this section?

  if (poltyp == DIRECT || poltyp == TCG) {

    for (i = 0; i < nlocal; i++) {
      for (j = 0; j < 10; j++)
        cmp[i][j] = 0.0;
      for (j = 1; j < 4; j++)
        cmp[i][j] = uinp[i][j-1];
    }

    // convert Cartesian multipoles to fractional multipoles

    cmp_to_fmp(cmp,fmp);

    // gridpre = my portion of 3d grid in brick decomp w/ ghost values
    // zeroed by zero()

    double ***gridpre = (double ***) p_kspace->zero();

    // map atoms to grid

    grid_mpole(fmp,gridpre);

    // pre-convolution operations including forward FFT
    // gridfft = my portion of complex 3d grid in FFT decomp as 1d vector

    double *gridfft = p_kspace->pre_convolution();

    // gridfft1 = copy of first FFT

    int nfft_owned = p_kspace->nfft_owned;
    memcpy(gridfft1,gridfft,2*nfft_owned*sizeof(double));

    // assign ??? to the PME grid

    for (i = 0; i < nlocal; i++) {
      for (j = 1; j < 4; j++)
        cmp[i][j] = uind[i][j-1];
    }

    // convert Cartesian multipoles to fractional multipoles

    cmp_to_fmp(cmp,fmp);

    // gridpre = my portion of 3d grid in brick decomp w/ ghost values

    gridpre = (double ***) p_kspace->zero();

    // map atoms to grid

    grid_mpole(fmp,gridpre);

    // pre-convolution operations including forward FFT
    // gridfft = my portion of complex 3d grid in FFT decomp as 1d vector

    double *gridfft2 = p_kspace->pre_convolution();

    // ---------------------
    // convolution operation
    // ---------------------

    m = n = 0;
    for (k = nzlo; k <= nzhi; k++) {
      for (j = nylo; j <= nyhi; j++) {
        for (i = nxlo; i <= nxhi; i++) {
          r1 = (i >= nhalf1) ? i-nfft1 : i;
          r2 = (j >= nhalf2) ? j-nfft2 : j;
          r3 = (k >= nhalf3) ? k-nfft3 : k;
          h1 = recip[0][0]*r1 + recip[0][1]*r2 + recip[0][2]*r3;  // matvec
          h2 = recip[1][0]*r1 + recip[1][1]*r2 + recip[1][2]*r3;
          h3 = recip[2][0]*r1 + recip[2][1]*r2 + recip[2][2]*r3;
          hsq = h1*h1 + h2*h2 + h3*h3;
          term = -pterm * hsq;
          expterm = 0.0;
          if (term > -50.0 && hsq != 0.0) {
            denom = volterm*hsq*bsmod1[i]*bsmod2[j]*bsmod3[k];
            expterm = exp(term) / denom;
            struc2 = gridfft1[n]*gridfft2[n] + gridfft1[n+1]*gridfft2[n+1];
            eterm = 0.5 * felec * expterm * struc2;
            vterm = (2.0/hsq) * (1.0-term) * eterm;
            vxx += h1*h1*vterm - eterm;
            vyy += h2*h2*vterm - eterm;
            vzz += h3*h3*vterm - eterm;
            vxy += h1*h2*vterm;
            vyz += h2*h3*vterm;
            vxz += h1*h3*vterm;
          }
          n += 2;
        }
      }
    }
  }

  // add back missing terms for the TCG polarization method;
  // first do the term for "UAD" dotted with "UBP"

  /*
  if (poltyp == TCG) {

    for (m = 0; m < tcgnab; m++) {
      for (i = 0; i < nlocal; i++) {
        for (j = 0; j < 10; j++)
          cmp[i][j] = 0.0;
        for (j = 1; j < 4; j++)
          cmp[i][j] = ubp[i][m][j-1];
      }

      cmp_to_fmp(cmp,fmp);
      grid_mpole(fmp);
      efft->compute(qgrid[0][0][0],qgrid[0][0][0],1);

      for (k = 0; k < nfft3; k++) {
        for (j = 0; j < nfft2; j++) {
          for (i = 0; i < nfft1; i++) {
            qgrip[k][j][i][0] = qgrid[k][j][i][0];
            qgrip[k][j][i][1] = qgrid[k][j][i][1];
          }
        }
      }

      for (i = 0; i < nlocal; i++) {
        for (j = 1; j < 4; j++)
          cmp[i][j] = uad[i][m][j-1];
      }

      cmp_to_fmp(cmp,fmp);
      grid_mpole(fmp);
      efft->compute(qgrid[0][0][0],qgrid[0][0][0],1);

      // make the scalar summation over reciprocal lattice
      // NOTE: this loop has to be distributed for parallel
      // NOTE: why does this one include m = 0 ?

      for (m = 1; m < ntot; m++) {
        k1 = m % nfft1;
        k2 = (m % nff) / nfft1;
        k3 = m/nff;
        r1 = (k1 >= nf1) ? k1-nfft1 : k1;
        r2 = (k2 >= nf2) ? k2-nfft2 : k2;
        r3 = (k3 >= nf3) ? k3-nfft3 : k3;
        h1 = recip[0][0]*r1 + recip[0][1]*r2 + recip[0][2]*r3;
        h2 = recip[1][0]*r1 + recip[1][1]*r2 + recip[1][2]*r3;
        h3 = recip[2][0]*r1 + recip[2][1]*r2 + recip[2][2]*r3;
        hsq = h1*h1 + h2*h2 + h3*h3;
        term = -pterm * hsq;
        expterm = 0.0;
        if (term > -50.0 && hsq != 0.0) {
          denom = volterm*hsq*bsmod1[k1]*bsmod2[k2]*bsmod3[k3];
          expterm = exp(term) / denom;
          struc2 = qgrid[k3][k2][k1][0]*qgrip[k3][k2][k1][0] +
            qgrid[k3][k2][k1][1]*qgrip[k3][k2][k1][1];
          eterm = 0.5 * felec * expterm * struc2;
          vterm = (2.0/hsq) * (1.0-term) * eterm;
          virpolar[0] -= h1*h1*vterm - eterm;
          virpolar[1] -= h2*h2*vterm - eterm;
          virpolar[2] -= h3*h3*vterm - eterm;
          virpolar[3] -= h1*h2*vterm;
          virpolar[4] -= h1*h3*vterm;
          virpolar[5] -= h2*h3*vterm;
        }
      }

      // now do the TCG terms with "UBD" dotted with "UAP"

      for (i = 0; i < nlocal; i++) {
        for (j = 0; j < 10; j++)
          cmp[i][j] = 0.0;
        for (j = 1; j < 4; j++)
          cmp[i][j] = uap[i][m][j-1];
      }

      cmp_to_fmp(cmp,fmp);
      grid_mpole(fmp);
      efft->compute(qgrid[0][0][0],qgrid[0][0][0],1);

      for (k = 0; k < nfft3; k++) {
        for (j = 0; j < nfft2; j++) {
          for (i = 0; i < nfft1; i++) {
            qgrip[k][j][i][0] = qgrid[k][j][i][0];
            qgrip[k][j][i][1] = qgrid[k][j][i][1];
          }
        }
      }

      for (i = 0; i < nlocal; i++) {
        for (j = 1; j < 4; j++)
          cmp[i][j] = ubd[i][m][j-1];
      }

      cmp_to_fmp(cmp,fmp);
      grid_mpole(fmp);
      efft->compute(qgrid[0][0][0],qgrid[0][0][0],1);

      // make the scalar summation over reciprocal lattice
      // NOTE: this loop has to be distributed for parallel
      // NOTE: why does this one include m = 0 ?

      for (m = 1; m < ntot; m++) {
        k1 = m % nfft1;
        k2 = (m % nff) / nfft1;
        k3 = m/nff;
        r1 = (k1 >= nf1) ? k1-nfft1 : k1;
        r2 = (k2 >= nf2) ? k2-nfft2 : k2;
        r3 = (k3 >= nf3) ? k3-nfft3 : k3;
        h1 = recip[0][0]*r1 + recip[0][1]*r2 + recip[0][2]*r3;
        h2 = recip[1][0]*r1 + recip[1][1]*r2 + recip[1][2]*r3;
        h3 = recip[2][0]*r1 + recip[2][1]*r2 + recip[2][2]*r3;
        hsq = h1*h1 + h2*h2 + h3*h3;
        term = -pterm * hsq;
        expterm = 0.0;
        if (term > -50.0 && hsq != 0.0) {
          denom = volterm*hsq*bsmod1[k1]*bsmod2[k2]*bsmod3[k3];
          expterm = exp(term) / denom;
          struc2 = qgrid[k3][k2][k1][0]*qgrip[k3][k2][k1][0] +
            qgrid[k3][k2][k1][1]*qgrip[k3][k2][k1][1];
          eterm = 0.5 * felec * expterm * struc2;
          vterm = (2.0/hsq) * (1.0-term) * eterm;
          virpolar[0] -= h1*h1*vterm - eterm;
          virpolar[1] -= h2*h2*vterm - eterm;
          virpolar[2] -= h3*h3*vterm - eterm;
          virpolar[3] -= h1*h2*vterm;
          virpolar[4] -= h1*h3*vterm;
          virpolar[5] -= h2*h3*vterm;
        }
      }
    }
  }
  */

  // increment the total internal virial tensor components

  if (vflag_global) {
    virpolar[0] -= vxx;
    virpolar[1] -= vyy;
    virpolar[2] -= vzz;
    virpolar[3] -= vxy;
    virpolar[4] -= vxz;
    virpolar[5] -= vyz;
  }
}<|MERGE_RESOLUTION|>--- conflicted
+++ resolved
@@ -561,12 +561,8 @@
         tkz5 = 2.0 * (psr5*uiz+dsr5*uizp);
         tuir = -psr7*ukr - dsr7*ukrp;
         tukr = -psr7*uir - dsr7*uirp;
-<<<<<<< HEAD
-      } else if (hippo) {
-=======
 
       } else {
->>>>>>> 74d1d391
         tix5 = 4.0 * (rr5i*ukx);
         tiy5 = 4.0 * (rr5i*uky);
         tiz5 = 4.0 * (rr5i*ukz);
@@ -1205,15 +1201,6 @@
                  xix*fix[2] + xiy*fiy[2] + xiz*fiz[2]);
     vyz = 0.5 * (zix*fix[1] + ziy*fiy[1] + ziz*fiz[1] +
                  yix*fix[2] + yiy*fiy[2] + yiz*fiz[2]);
-<<<<<<< HEAD
-    //if (i < 10) printf("fix = %f %f %f; v %f %f %f %f %f %f\n", fix[0], fix[1], fix[2], vxx, vyy, vzz, vxy, vxz,vyz);
-    virpolar[0] += vxx;
-    virpolar[1] += vyy;
-    virpolar[2] += vzz;
-    virpolar[3] += vxy;
-    virpolar[4] += vxz;
-    virpolar[5] += vyz;
-=======
 
     virpolar[0] -= vxx;
     virpolar[1] -= vyy;
@@ -1221,7 +1208,6 @@
     virpolar[3] -= vxy;
     virpolar[4] -= vxz;
     virpolar[5] -= vyz;
->>>>>>> 74d1d391
   }
 }
 
