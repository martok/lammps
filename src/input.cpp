// clang-format off
/* ----------------------------------------------------------------------
   LAMMPS - Large-scale Atomic/Molecular Massively Parallel Simulator
   https://www.lammps.org/, Sandia National Laboratories
   Steve Plimpton, sjplimp@sandia.gov

   Copyright (2003) Sandia Corporation.  Under the terms of Contract
   DE-AC04-94AL85000 with Sandia Corporation, the U.S. Government retains
   certain rights in this software.  This software is distributed under
   the GNU General Public License.

   See the README file in the top-level LAMMPS directory.
------------------------------------------------------------------------- */

#include "input.h"

#include "accelerator_kokkos.h"
#include "angle.h"
#include "atom.h"
#include "atom_vec.h"
#include "bond.h"
#include "comm.h"
#include "comm_brick.h"
#include "comm_tiled.h"
#include "command.h"
#include "compute.h"
#include "dihedral.h"
#include "domain.h"
#include "error.h"
#include "fix.h"
#include "force.h"
#include "group.h"
#include "improper.h"
#include "integrate.h"
#include "kspace.h"
#include "memory.h"
#include "min.h"
#include "modify.h"
#include "neighbor.h"
#include "output.h"
#include "pair.h"
#include "special.h"
#include "style_command.h"      // IWYU pragma: keep
#include "thermo.h"
#include "timer.h"
#include "universe.h"
#include "update.h"
#include "variable.h"

#include <cstring>
#include <cerrno>
#include <cctype>

using namespace LAMMPS_NS;

#define DELTALINE 256
#define DELTA 4

/* ----------------------------------------------------------------------
   one instance per command in style_command.h
------------------------------------------------------------------------- */

template <typename T> static Command *command_creator(LAMMPS *lmp)
{
  return new T(lmp);
}

/* ---------------------------------------------------------------------- */

/** \class LAMMPS_NS::Input
 *  \brief Class for processing commands and input files
 *
\verbatim embed:rst

The Input class contains methods for reading, pre-processing and
parsing LAMMPS commands and input files and will dispatch commands
to the respective class instances or contains the code to execute
the commands directly.  It also contains the instance of the
Variable class which performs computations and text substitutions.

\endverbatim */

/** Input class constructor
 *
\verbatim embed:rst

This sets up the input processing, processes the *-var* and *-echo*
command line flags, holds the factory of commands and creates and
initializes an instance of the Variable class.

To execute a command, a specific class instance, derived from
:cpp:class:`Command`, is created, then its ``command()`` member
function executed, and finally the class instance is deleted.

\endverbatim
 *
 * \param  lmp   pointer to the base LAMMPS class
 * \param  argc  number of entries in *argv*
 * \param  argv  argument vector  */

Input::Input(LAMMPS *lmp, int argc, char **argv) : Pointers(lmp)
{
  MPI_Comm_rank(world,&me);

  maxline = maxcopy = maxwork = 0;
  line = copy = work = nullptr;
  narg = maxarg = 0;
  arg = nullptr;

  echo_screen = 0;
  echo_log = 1;

  label_active = 0;
  labelstr = nullptr;
  jump_skip = 0;
  utf8_warn = true;

  if (me == 0) {
    nfile = 1;
    maxfile = 16;
    infiles = new FILE *[maxfile];
    infiles[0] = infile;
  } else infiles = nullptr;

  variable = new Variable(lmp);

  // fill map with commands listed in style_command.h

  command_map = new CommandCreatorMap();

#define COMMAND_CLASS
#define CommandStyle(key,Class) \
  (*command_map)[#key] = &command_creator<Class>;
#include "style_command.h"      // IWYU pragma: keep
#undef CommandStyle
#undef COMMAND_CLASS

  // process command-line args
  // check for args "-var" and "-echo"
  // caller has already checked that sufficient arguments exist

  int iarg = 1;
  while (iarg < argc) {
    if (strcmp(argv[iarg],"-var") == 0 || strcmp(argv[iarg],"-v") == 0) {
      int jarg = iarg+3;
      while (jarg < argc && argv[jarg][0] != '-') jarg++;
      variable->set(argv[iarg+1],jarg-iarg-2,&argv[iarg+2]);
      iarg = jarg;
    } else if (strcmp(argv[iarg],"-echo") == 0 ||
               strcmp(argv[iarg],"-e") == 0) {
      narg = 1;
      char **tmp = arg;        // trick echo() into using argv instead of arg
      arg = &argv[iarg+1];
      echo();
      arg = tmp;
      iarg += 2;
     } else iarg++;
  }
}

/* ---------------------------------------------------------------------- */

Input::~Input()
{
  // don't free command and arg strings
  // they just point to other allocated memory

  memory->sfree(line);
  memory->sfree(copy);
  memory->sfree(work);
  delete[] labelstr;
  memory->sfree(arg);
  delete[] infiles;
  delete variable;

  delete command_map;
}

/** Process all input from the ``FILE *`` pointer *infile*
 *
\verbatim embed:rst

This will read lines from *infile*, parse and execute them until the end
of the file is reached.  The *infile* pointer will usually point to
``stdin`` or the input file given with the ``-in`` command line flag.

\endverbatim */

void Input::file()
{
  int m,n;

  while (true) {

    // read a line from input script
    // n = length of line including str terminator, 0 if end of file
    // if line ends in continuation char '&', concatenate next line

    if (me == 0) {

      m = 0;
      while (true) {

        if (infile == nullptr) {
          n = 0;
          break;
        }

        if (maxline-m < 2) reallocate(line,maxline,0);

        // end of file reached, so break
        // n == 0 if nothing read, else n = line with str terminator

        if (fgets(&line[m],maxline-m,infile) == nullptr) {
          if (m) n = strlen(line) + 1;
          else n = 0;
          break;
        }

        // continue if last char read was not a newline
        // could happen if line is very long

        m = strlen(line);
        if (line[m-1] != '\n') continue;

        // continue reading if final printable char is & char
        // or if odd number of triple quotes
        // else break with n = line with str terminator

        m--;
        while (m >= 0 && isspace(line[m])) m--;
        if (m < 0 || line[m] != '&') {
          if (numtriple(line) % 2) {
            m += 2;
            continue;
          }
          line[m+1] = '\0';
          n = m+2;
          break;
        }
      }
    }

    // bcast the line
    // if n = 0, end-of-file
    // error if label_active is set, since label wasn't encountered
    // if original input file, code is done
    // else go back to previous input file

    MPI_Bcast(&n,1,MPI_INT,0,world);
    if (n == 0) {
      if (label_active) error->all(FLERR,"Label wasn't found in input script");
      break;
    }

    if (n > maxline) reallocate(line,maxline,n);
    MPI_Bcast(line,n,MPI_CHAR,0,world);

    // echo the command unless scanning for label

    if (me == 0 && label_active == 0) {
      if (echo_screen && screen) fprintf(screen,"%s\n",line);
      if (echo_log && logfile) fprintf(logfile,"%s\n",line);
    }

    // parse the line
    // if no command, skip to next line in input script

    parse();
    if (command == nullptr) continue;

    // if scanning for label, skip command unless it's a label command

    if (label_active && strcmp(command,"label") != 0) continue;

    // execute the command

    if (execute_command() && line)
      error->all(FLERR,"Unknown command: {}",line);
  }
}

/** Process all input from the file *filename*
 *
\verbatim embed:rst

This function opens the file at the path *filename*, put the current
file pointer stored in *infile* on a stack and instead assign *infile*
with the newly opened file pointer.  Then it will call the
:cpp:func:`Input::file() <LAMMPS_NS::Input::file()>` function to read,
parse and execute the contents of that file.  When the end of the file
is reached, it is closed and the previous file pointer from the infile
file pointer stack restored to *infile*.

\endverbatim
 *
 * \param  filename  name of file with LAMMPS commands */

void Input::file(const char *filename)
{
  // error if another nested file still open, should not be possible
  // open new filename and set infile, infiles[0], nfile
  // call to file() will close filename and decrement nfile

  if (me == 0) {
    if (nfile == maxfile)
      error->one(FLERR,"Too many nested levels of input scripts");

    infile = fopen(filename,"r");
    if (infile == nullptr)
      error->one(FLERR,"Cannot open input script {}: {}",
                                   filename, utils::getsyserror());

    infiles[nfile++] = infile;
  }

  // process contents of file

  file();

  if (me == 0) {
    fclose(infile);
    nfile--;
    infile = infiles[nfile-1];
  }
}

/** Process a single command from a string in *single*
 *
\verbatim embed:rst

This function takes the text in *single*, makes a copy, parses that,
executes the command and returns the name of the command (without the
arguments).  If there was no command in *single* it will return
``nullptr``.

\endverbatim
 *
 * \param  single  string with LAMMPS command
 * \return         string with name of the parsed command w/o arguments */

char *Input::one(const std::string &single)
{
  int n = single.size() + 1;
  if (n > maxline) reallocate(line,maxline,n);
  strcpy(line,single.c_str());

  // echo the command unless scanning for label

  if (me == 0 && label_active == 0) {
    if (echo_screen && screen) fprintf(screen,"%s\n",line);
    if (echo_log && logfile) fprintf(logfile,"%s\n",line);
  }

  // parse the line
  // if no command, just return a null pointer

  parse();
  if (command == nullptr) return nullptr;

  // if scanning for label, skip command unless it's a label command

  if (label_active && strcmp(command,"label") != 0) return nullptr;

  // execute the command and return its name

  if (execute_command())
    error->all(FLERR,"Unknown command: {}",line);

  return command;
}

/* ----------------------------------------------------------------------
   Send text to active echo file pointers
------------------------------------------------------------------------- */
void Input::write_echo(const std::string &txt)
{
  if (me == 0) {
    if (echo_screen && screen) fputs(txt.c_str(),screen);
    if (echo_log && logfile) fputs(txt.c_str(),logfile);
  }
}

/* ----------------------------------------------------------------------
   parse copy of command line by inserting string terminators
   strip comment = all chars from # on
   replace all $ via variable substitution except within quotes
   command = first word
   narg = # of args
   arg[] = individual args
   treat text between single/double/triple quotes as one arg via nextword()
------------------------------------------------------------------------- */

void Input::parse()
{
  // duplicate line into copy string to break into words

  int n = strlen(line) + 1;
  if (n > maxcopy) reallocate(copy,maxcopy,n);
  strcpy(copy,line);

  // strip any # comment by replacing it with 0
  // do not strip from a # inside single/double/triple quotes
  // quoteflag = 1,2,3 when encounter first single/double,triple quote
  // quoteflag = 0 when encounter matching single/double,triple quote

  int quoteflag = 0;
  char *ptr = copy;
  while (*ptr) {
    if (*ptr == '#' && !quoteflag) {
      *ptr = '\0';
      break;
    }
    if (quoteflag == 0) {
      if (strstr(ptr,"\"\"\"") == ptr) {
        quoteflag = 3;
        ptr += 2;
      }
      else if (*ptr == '"') quoteflag = 2;
      else if (*ptr == '\'') quoteflag = 1;
    } else {
      if (quoteflag == 3 && strstr(ptr,"\"\"\"") == ptr) {
        quoteflag = 0;
        ptr += 2;
      }
      else if (quoteflag == 2 && *ptr == '"') quoteflag = 0;
      else if (quoteflag == 1 && *ptr == '\'') quoteflag = 0;
    }
    ptr++;
  }

  if (utils::has_utf8(copy)) {
    std::string buf = utils::utf8_subst(copy);
    strcpy(copy,buf.c_str());
    if (utf8_warn && (comm->me == 0))
      error->warning(FLERR,"Detected non-ASCII characters in input. "
                     "Will try to continue by replacing with ASCII "
                     "equivalents where known.");
    utf8_warn = false;
  }

  // perform $ variable substitution (print changes)
  // except if searching for a label since earlier variable may not be defined

  if (!label_active) substitute(copy,work,maxcopy,maxwork,1);

  // command = 1st arg in copy string

  char *next;
  command = nextword(copy,&next);
  if (command == nullptr) return;

  // point arg[] at each subsequent arg in copy string
  // nextword() inserts string terminators into copy string to delimit args
  // nextword() treats text between single/double/triple quotes as one arg

  narg = 0;
  ptr = next;
  while (ptr) {
    if (narg == maxarg) {
      maxarg += DELTA;
      arg = (char **) memory->srealloc(arg,maxarg*sizeof(char *),"input:arg");
    }
    arg[narg] = nextword(ptr,&next);
    if (!arg[narg]) break;
    narg++;
    ptr = next;
  }
}

/* ----------------------------------------------------------------------
   find next word in str
   insert 0 at end of word
   ignore leading whitespace
   treat text between single/double/triple quotes as one arg
   matching quote must be followed by whitespace char if not end of string
   strip quotes from returned word
   return ptr to start of word or null pointer if no word in string
   also return next = ptr after word
------------------------------------------------------------------------- */

char *Input::nextword(char *str, char **next)
{
  char *start,*stop;

  // start = first non-whitespace char

  start = &str[strspn(str," \t\n\v\f\r")];
  if (*start == '\0') return nullptr;

  // if start is single/double/triple quote:
  //   start = first char beyond quote
  //   stop = first char of matching quote
  //   next = first char beyond matching quote
  //   next must be null char or whitespace
  // if start is not single/double/triple quote:
  //   stop = first whitespace char after start
  //   next = char after stop, or stop itself if stop is null char

  if (strstr(start,"\"\"\"") == start) {
    stop = strstr(&start[3],"\"\"\"");
    if (!stop) error->all(FLERR,"Unbalanced quotes in input line");
    start += 3;
    *next = stop+3;
    if (**next && !isspace(**next))
      error->all(FLERR,"Input line quote not followed by white-space");
  } else if (*start == '"' || *start == '\'') {
    stop = strchr(&start[1],*start);
    if (!stop) error->all(FLERR,"Unbalanced quotes in input line");
    start++;
    *next = stop+1;
    if (**next && !isspace(**next))
      error->all(FLERR,"Input line quote not followed by white-space");
  } else {
    stop = &start[strcspn(start," \t\n\v\f\r")];
    if (*stop == '\0') *next = stop;
    else *next = stop+1;
  }

  // set stop to null char to terminate word

  *stop = '\0';
  return start;
}

/* ----------------------------------------------------------------------
   substitute for $ variables in str using work str2 and return it
   reallocate str/str2 to hold expanded version if necessary & reset max/max2
   print updated string if flag is set and not searching for label
   label_active will be 0 if called from external class
------------------------------------------------------------------------- */

void Input::substitute(char *&str, char *&str2, int &max, int &max2, int flag)
{
  // use str2 as scratch space to expand str, then copy back to str
  // reallocate str and str2 as necessary
  // do not replace $ inside single/double/triple quotes
  // var = pts at variable name, ended by null char
  //   if $ is followed by '{', trailing '}' becomes null char
  //   else $x becomes x followed by null char
  // beyond = points to text following variable

  int i,n,paren_count;
  char immediate[256];
  char *var,*value,*beyond;
  int quoteflag = 0;
  char *ptr = str;

  n = strlen(str) + 1;
  if (n > max2) reallocate(str2,max2,n);
  *str2 = '\0';
  char *ptr2 = str2;

  while (*ptr) {

    // variable substitution

    if (*ptr == '$' && !quoteflag) {

      // value = ptr to expanded variable
      // variable name between curly braces, e.g. ${a}

      if (*(ptr+1) == '{') {
        var = ptr+2;
        i = 0;

        while (var[i] != '\0' && var[i] != '}') i++;

        if (var[i] == '\0') error->one(FLERR,"Invalid variable name");
        var[i] = '\0';
        beyond = ptr + strlen(var) + 3;
        value = variable->retrieve(var);

      // immediate variable between parenthesis, e.g. $(1/3) or $(1/3:%.6g)

      } else if (*(ptr+1) == '(') {
        var = ptr+2;
        paren_count = 0;
        i = 0;

        while (var[i] != '\0' && !(var[i] == ')' && paren_count == 0)) {
          switch (var[i]) {
          case '(': paren_count++; break;
          case ')': paren_count--; break;
          default: ;
          }
          i++;
        }

        if (var[i] == '\0') error->one(FLERR,"Invalid immediate variable");
        var[i] = '\0';
        beyond = ptr + strlen(var) + 3;

        // check if an inline format specifier was appended with a colon

        char fmtstr[64] = "%.20g";
        char *fmtflag;
        if ((fmtflag=strrchr(var, ':')) && (fmtflag[1]=='%')) {
          strncpy(fmtstr,&fmtflag[1],sizeof(fmtstr)-1);
          *fmtflag='\0';
        }

        // quick check for proper format string

        if (!utils::strmatch(fmtstr,"%[0-9 ]*\\.[0-9]+[efgEFG]"))
          error->all(FLERR,"Incorrect conversion in format string");

        snprintf(immediate,256,fmtstr,variable->compute_equal(var));
        value = immediate;

      // single character variable name, e.g. $a

      } else {
        var = ptr;
        var[0] = var[1];
        var[1] = '\0';
        beyond = ptr + 2;
        value = variable->retrieve(var);
      }

      if (value == nullptr)
        error->one(FLERR,"Substitution for illegal variable {}",var);

      // check if storage in str2 needs to be expanded
      // re-initialize ptr and ptr2 to the point beyond the variable.

      n = strlen(str2) + strlen(value) + strlen(beyond) + 1;
      if (n > max2) reallocate(str2,max2,n);
      strcat(str2,value);
      ptr2 = str2 + strlen(str2);
      ptr = beyond;

      // output substitution progress if requested

      if (flag && me == 0 && label_active == 0) {
        if (echo_screen && screen) fprintf(screen,"%s%s\n",str2,beyond);
        if (echo_log && logfile) fprintf(logfile,"%s%s\n",str2,beyond);
      }

      continue;
    }

    // quoteflag = 1,2,3 when encounter first single/double,triple quote
    // quoteflag = 0 when encounter matching single/double,triple quote
    // copy 2 extra triple quote chars into str2

    if (quoteflag == 0) {
      if (strstr(ptr,"\"\"\"") == ptr) {
        quoteflag = 3;
        *ptr2++ = *ptr++;
        *ptr2++ = *ptr++;
      }
      else if (*ptr == '"') quoteflag = 2;
      else if (*ptr == '\'') quoteflag = 1;
    } else {
      if (quoteflag == 3 && strstr(ptr,"\"\"\"") == ptr) {
        quoteflag = 0;
        *ptr2++ = *ptr++;
        *ptr2++ = *ptr++;
      }
      else if (quoteflag == 2 && *ptr == '"') quoteflag = 0;
      else if (quoteflag == 1 && *ptr == '\'') quoteflag = 0;
    }

    // copy current character into str2

    *ptr2++ = *ptr++;
    *ptr2 = '\0';
  }

  // set length of input str to length of work str2
  // copy work string back to input str

  if (max2 > max) reallocate(str,max,max2);
  strcpy(str,str2);
}

/* ----------------------------------------------------------------------
   return number of triple quotes in line
------------------------------------------------------------------------- */

int Input::numtriple(char *line)
{
  int count = 0;
  char *ptr = line;
  while ((ptr = strstr(ptr,"\"\"\""))) {
    ptr += 3;
    count++;
  }
  return count;
}

/* ----------------------------------------------------------------------
   rellocate a string
   if n > 0: set max >= n in increments of DELTALINE
   if n = 0: just increment max by DELTALINE
------------------------------------------------------------------------- */

void Input::reallocate(char *&str, int &max, int n)
{
  if (n) {
    while (n > max) max += DELTALINE;
  } else max += DELTALINE;

  str = (char *) memory->srealloc(str,max*sizeof(char),"input:str");
}

/* ----------------------------------------------------------------------
   process a single parsed command
   return 0 if successful, -1 if did not recognize command
------------------------------------------------------------------------- */

int Input::execute_command()
{
  int flag = 1;

  if (!strcmp(command,"clear")) clear();
  else if (!strcmp(command,"echo")) echo();
  else if (!strcmp(command,"if")) ifthenelse();
  else if (!strcmp(command,"include")) include();
  else if (!strcmp(command,"jump")) jump();
  else if (!strcmp(command,"label")) label();
  else if (!strcmp(command,"log")) log();
  else if (!strcmp(command,"next")) next_command();
  else if (!strcmp(command,"partition")) partition();
  else if (!strcmp(command,"print")) print();
  else if (!strcmp(command,"python")) python();
  else if (!strcmp(command,"quit")) quit();
  else if (!strcmp(command,"shell")) shell();
  else if (!strcmp(command,"variable")) variable_command();

  else if (!strcmp(command,"angle_coeff")) angle_coeff();
  else if (!strcmp(command,"angle_style")) angle_style();
  else if (!strcmp(command,"atom_modify")) atom_modify();
  else if (!strcmp(command,"atom_style")) atom_style();
  else if (!strcmp(command,"bond_coeff")) bond_coeff();
  else if (!strcmp(command,"bond_style")) bond_style();
  else if (!strcmp(command,"bond_write")) bond_write();
  else if (!strcmp(command,"boundary")) boundary();
  else if (!strcmp(command,"box")) box();
  else if (!strcmp(command,"comm_modify")) comm_modify();
  else if (!strcmp(command,"comm_style")) comm_style();
  else if (!strcmp(command,"compute")) compute();
  else if (!strcmp(command,"compute_modify")) compute_modify();
  else if (!strcmp(command,"dielectric")) dielectric();
  else if (!strcmp(command,"dihedral_coeff")) dihedral_coeff();
  else if (!strcmp(command,"dihedral_style")) dihedral_style();
  else if (!strcmp(command,"dimension")) dimension();
  else if (!strcmp(command,"dump")) dump();
  else if (!strcmp(command,"dump_modify")) dump_modify();
  else if (!strcmp(command,"fix")) fix();
  else if (!strcmp(command,"fix_modify")) fix_modify();
  else if (!strcmp(command,"group")) group_command();
  else if (!strcmp(command,"improper_coeff")) improper_coeff();
  else if (!strcmp(command,"improper_style")) improper_style();
  else if (!strcmp(command,"kspace_modify")) kspace_modify();
  else if (!strcmp(command,"kspace_style")) kspace_style();
  else if (!strcmp(command,"lattice")) lattice();
  else if (!strcmp(command,"mass")) mass();
  else if (!strcmp(command,"min_modify")) min_modify();
  else if (!strcmp(command,"min_style")) min_style();
  else if (!strcmp(command,"molecule")) molecule();
  else if (!strcmp(command,"neigh_modify")) neigh_modify();
  else if (!strcmp(command,"neighbor")) neighbor_command();
  else if (!strcmp(command,"newton")) newton();
  else if (!strcmp(command,"package")) package();
  else if (!strcmp(command,"pair_coeff")) pair_coeff();
  else if (!strcmp(command,"pair_modify")) pair_modify();
  else if (!strcmp(command,"pair_style")) pair_style();
  else if (!strcmp(command,"pair_write")) pair_write();
  else if (!strcmp(command,"processors")) processors();
  else if (!strcmp(command,"region")) region();
  else if (!strcmp(command,"reset_timestep")) reset_timestep();
  else if (!strcmp(command,"restart")) restart();
  else if (!strcmp(command,"run_style")) run_style();
  else if (!strcmp(command,"special_bonds")) special_bonds();
  else if (!strcmp(command,"suffix")) suffix();
  else if (!strcmp(command,"thermo")) thermo();
  else if (!strcmp(command,"thermo_modify")) thermo_modify();
  else if (!strcmp(command,"thermo_style")) thermo_style();
  else if (!strcmp(command,"timestep")) timestep();
  else if (!strcmp(command,"timer")) timer_command();
  else if (!strcmp(command,"uncompute")) uncompute();
  else if (!strcmp(command,"undump")) undump();
  else if (!strcmp(command,"unfix")) unfix();
  else if (!strcmp(command,"units")) units();

  else flag = 0;

  // return if command was listed above

  if (flag) return 0;

  // invoke commands added via style_command.h
  // try suffixed version first

  std::string mycmd = command;
  if (lmp->suffix_enable) {
    mycmd = command + std::string("/") + lmp->suffix;
    if (command_map->find(mycmd) == command_map->end()) {
      if (lmp->suffix2) {
        mycmd = command + std::string("/") + lmp->suffix2;
        if (command_map->find(mycmd) == command_map->end())
          mycmd = command;
      } else mycmd = command;
    }
  }
  if (command_map->find(mycmd) != command_map->end()) {
    CommandCreator &command_creator = (*command_map)[mycmd];
    Command *cmd = command_creator(lmp);
    cmd->command(narg,arg);
    delete cmd;
    return 0;
  }

  // unrecognized command

  return -1;
}

/* ---------------------------------------------------------------------- */
/* ---------------------------------------------------------------------- */
/* ---------------------------------------------------------------------- */

/* ---------------------------------------------------------------------- */

void Input::clear()
{
  if (narg > 0) error->all(FLERR,"Illegal clear command");
  lmp->destroy();
  lmp->create();
  lmp->post_create();
}

/* ---------------------------------------------------------------------- */

void Input::echo()
{
  if (narg != 1) error->all(FLERR,"Illegal echo command");

  if (strcmp(arg[0],"none") == 0) {
    echo_screen = 0;
    echo_log = 0;
  } else if (strcmp(arg[0],"screen") == 0) {
    echo_screen = 1;
    echo_log = 0;
  } else if (strcmp(arg[0],"log") == 0) {
    echo_screen = 0;
    echo_log = 1;
  } else if (strcmp(arg[0],"both") == 0) {
    echo_screen = 1;
    echo_log = 1;
  } else error->all(FLERR,"Illegal echo command");
}

/* ---------------------------------------------------------------------- */

void Input::ifthenelse()
{
  if (narg < 3) error->all(FLERR,"Illegal if command");

  // substitute for variables in Boolean expression for "if"
  // in case expression was enclosed in quotes
  // must substitute on copy of arg else will step on subsequent args

  int n = strlen(arg[0]) + 1;
  if (n > maxline) reallocate(line,maxline,n);
  strcpy(line,arg[0]);
  substitute(line,work,maxline,maxwork,0);

  // evaluate Boolean expression for "if"

  double btest = variable->evaluate_boolean(line);

  // bound "then" commands

  if (strcmp(arg[1],"then") != 0) error->all(FLERR,"Illegal if command");

  int first = 2;
  int iarg = first;
  while (iarg < narg &&
         (strcmp(arg[iarg],"elif") != 0 && strcmp(arg[iarg],"else") != 0))
    iarg++;
  int last = iarg-1;

  // execute "then" commands
  // make copies of all arg string commands
  // required because re-parsing a command via one() will wipe out args

  if (btest != 0.0) {
    int ncommands = last-first + 1;
    if (ncommands <= 0) error->all(FLERR,"Illegal if command");

    auto commands = new char*[ncommands];
    ncommands = 0;
    for (int i = first; i <= last; i++) {
      n = strlen(arg[i]) + 1;
      if (n == 1) error->all(FLERR,"Illegal if command");
      commands[ncommands] = new char[n];
      strcpy(commands[ncommands],arg[i]);
      ncommands++;
    }

    for (int i = 0; i < ncommands; i++) {
      one(commands[i]);
      delete[] commands[i];
    }
    delete[] commands;

    return;
  }

  // done if no "elif" or "else"

  if (iarg == narg) return;

  // check "elif" or "else" until find commands to execute
  // substitute for variables and evaluate Boolean expression for "elif"
  // must substitute on copy of arg else will step on subsequent args
  // bound and execute "elif" or "else" commands

  while (iarg != narg) {
    if (iarg+2 > narg) error->all(FLERR,"Illegal if command");
    if (strcmp(arg[iarg],"elif") == 0) {
      n = strlen(arg[iarg+1]) + 1;
      if (n > maxline) reallocate(line,maxline,n);
      strcpy(line,arg[iarg+1]);
      substitute(line,work,maxline,maxwork,0);
      btest = variable->evaluate_boolean(line);
      first = iarg+2;
    } else {
      btest = 1.0;
      first = iarg+1;
    }

    iarg = first;
    while (iarg < narg &&
           (strcmp(arg[iarg],"elif") != 0 && strcmp(arg[iarg],"else") != 0))
      iarg++;
    last = iarg-1;

    if (btest == 0.0) continue;

    int ncommands = last-first + 1;
    if (ncommands <= 0) error->all(FLERR,"Illegal if command");

    auto commands = new char*[ncommands];
    ncommands = 0;
    for (int i = first; i <= last; i++) {
      n = strlen(arg[i]) + 1;
      if (n == 1) error->all(FLERR,"Illegal if command");
      commands[ncommands] = new char[n];
      strcpy(commands[ncommands],arg[i]);
      ncommands++;
    }

    // execute the list of commands

    for (int i = 0; i < ncommands; i++) {
      one(commands[i]);
      delete[] commands[i];
    }
    delete[] commands;

    return;
  }
}

/* ---------------------------------------------------------------------- */

void Input::include()
{
  if (narg != 1) error->all(FLERR,"Illegal include command");

  if (me == 0) {
    if (nfile == maxfile)
      error->one(FLERR,"Too many nested levels of input scripts");

    // expand variables
    int n = strlen(arg[0]) + 1;
    if (n > maxline) reallocate(line,maxline,n);
    strcpy(line,arg[0]);
    substitute(line,work,maxline,maxwork,0);

    infile = fopen(line,"r");
    if (infile == nullptr)
      error->one(FLERR,"Cannot open input script {}: {}", line, utils::getsyserror());

    infiles[nfile++] = infile;
  }

  // process contents of file

  file();

  if (me == 0) {
    fclose(infile);
    nfile--;
    infile = infiles[nfile-1];
  }
}

/* ---------------------------------------------------------------------- */

void Input::jump()
{
  if (narg < 1 || narg > 2) error->all(FLERR,"Illegal jump command");

  if (jump_skip) {
    jump_skip = 0;
    return;
  }

  if (me == 0) {
    if (strcmp(arg[0],"SELF") == 0) rewind(infile);
    else {
      if (infile && infile != stdin) fclose(infile);
      infile = fopen(arg[0],"r");
      if (infile == nullptr)
        error->one(FLERR,"Cannot open input script {}: {}",
                                     arg[0], utils::getsyserror());

      infiles[nfile-1] = infile;
    }
  }

  if (narg == 2) {
    label_active = 1;
    delete[] labelstr;
    labelstr = utils::strdup(arg[1]);
  }
}

/* ---------------------------------------------------------------------- */

void Input::label()
{
  if (narg != 1) error->all(FLERR,"Illegal label command");
  if (label_active && strcmp(labelstr,arg[0]) == 0) label_active = 0;
}

/* ---------------------------------------------------------------------- */

void Input::log()
{
  if ((narg < 1) || (narg > 2)) error->all(FLERR,"Illegal log command");

  int appendflag = 0;
  if (narg == 2) {
    if (strcmp(arg[1],"append") == 0) appendflag = 1;
    else error->all(FLERR,"Illegal log command");
  }

  if (me == 0) {
    if (logfile) fclose(logfile);
    if (strcmp(arg[0],"none") == 0) logfile = nullptr;
    else {
      if (appendflag) logfile = fopen(arg[0],"a");
      else logfile = fopen(arg[0],"w");

      if (logfile == nullptr)
        error->one(FLERR,"Cannot open logfile {}: {}",
                                     arg[0], utils::getsyserror());

    }
    if (universe->nworlds == 1) universe->ulogfile = logfile;
  }
}

/* ---------------------------------------------------------------------- */

void Input::next_command()
{
  if (variable->next(narg,arg)) jump_skip = 1;
}

/* ---------------------------------------------------------------------- */

void Input::partition()
{
  if (narg < 3) error->all(FLERR,"Illegal partition command");

  int ilo,ihi;
  int yesflag = utils::logical(FLERR,arg[0],false,lmp);
  utils::bounds(FLERR,arg[1],1,universe->nworlds,ilo,ihi,error);

  // new command starts at the 3rd argument,
  // which must not be another partition command

  if (strcmp(arg[2],"partition") == 0) error->all(FLERR,"Illegal partition command");

  char *cmd = strstr(line,arg[2]);

  // execute the remaining command line on requested partitions

  if (yesflag) {
    if (universe->iworld+1 >= ilo && universe->iworld+1 <= ihi) one(cmd);
  } else {
    if (universe->iworld+1 < ilo || universe->iworld+1 > ihi) one(cmd);
  }
}

/* ---------------------------------------------------------------------- */

void Input::print()
{
  if (narg < 1) error->all(FLERR,"Illegal print command");

  // copy 1st arg back into line (copy is being used)
  // check maxline since arg[0] could have been expanded by variables
  // substitute for $ variables (no printing) and print arg

  int n = strlen(arg[0]) + 1;
  if (n > maxline) reallocate(line,maxline,n);
  strcpy(line,arg[0]);
  substitute(line,work,maxline,maxwork,0);

  // parse optional args

  FILE *fp = nullptr;
  int screenflag = 1;
  int universeflag = 0;

  int iarg = 1;
  while (iarg < narg) {
    if (strcmp(arg[iarg],"file") == 0 || strcmp(arg[iarg],"append") == 0) {
      if (iarg+2 > narg) error->all(FLERR,"Illegal print command");
      if (me == 0) {
        if (fp != nullptr) fclose(fp);
        if (strcmp(arg[iarg],"file") == 0) fp = fopen(arg[iarg+1],"w");
        else fp = fopen(arg[iarg+1],"a");
        if (fp == nullptr)
          error->one(FLERR,"Cannot open print file {}: {}", arg[iarg+1], utils::getsyserror());
      }
      iarg += 2;
    } else if (strcmp(arg[iarg],"screen") == 0) {
      if (iarg+2 > narg) error->all(FLERR,"Illegal print command");
      screenflag = utils::logical(FLERR,arg[iarg+1],false,lmp);
      iarg += 2;
    } else if (strcmp(arg[iarg],"universe") == 0) {
      if (iarg+2 > narg) error->all(FLERR,"Illegal print command");
      universeflag = utils::logical(FLERR,arg[iarg+1],false,lmp);
      iarg += 2;
    } else error->all(FLERR,"Illegal print command");
  }

  if (me == 0) {
    if (screenflag && screen) fprintf(screen,"%s\n",line);
    if (screenflag && logfile) fprintf(logfile,"%s\n",line);
    if (fp) {
      fprintf(fp,"%s\n",line);
      fclose(fp);
    }
  }
  if (universeflag && (universe->me == 0)) {
    if (universe->uscreen)  fprintf(universe->uscreen, "%s\n",line);
    if (universe->ulogfile) fprintf(universe->ulogfile,"%s\n",line);
  }
}

/* ---------------------------------------------------------------------- */

void Input::python()
{
  variable->python_command(narg,arg);
}

/* ---------------------------------------------------------------------- */

void Input::quit()
{
  if (narg == 0) error->done(0); // 1 would be fully backwards compatible
  if (narg == 1) error->done(utils::inumeric(FLERR,arg[0],false,lmp));
  error->all(FLERR,"Illegal quit command");
}

/* ---------------------------------------------------------------------- */

void Input::shell()
{
  int rv,err;

  if (narg < 1) error->all(FLERR,"Illegal shell command");

  if (strcmp(arg[0],"cd") == 0) {
    if (narg != 2) error->all(FLERR,"Illegal shell cd command");
    rv = (platform::chdir(arg[1]) < 0) ? errno : 0;
    MPI_Reduce(&rv,&err,1,MPI_INT,MPI_MAX,0,world);
    errno = err;
    if (me == 0 && err != 0) {
      error->warning(FLERR, "Shell command 'cd {}' failed with error '{}'", arg[1], utils::getsyserror());
    }
  } else if (strcmp(arg[0],"mkdir") == 0) {
    if (narg < 2) error->all(FLERR,"Illegal shell mkdir command");
    if (me == 0) {
      for (int i = 1; i < narg; i++) {
        rv = (platform::mkdir(arg[i]) < 0) ? errno : 0;
        if (rv != 0)
          error->warning(FLERR, "Shell command 'mkdir {}' failed with error '{}'", arg[i],
                         utils::getsyserror());
      }
    }
<<<<<<< HEAD

  } else if (strcmp(arg[0],"mv") == 0) {
    if (narg != 3) error->all(FLERR,"Illegal shell mv command");
    if (me == 0) {
      rv = (rename(arg[1],arg[2]) < 0) ? errno : 0;
      if (rv != 0) {
        char *message = shell_failed_message("mv",err);
        error->warning(FLERR,message);
        delete[] message;
=======
  } else if (strcmp(arg[0],"mv") == 0) {
    if (narg != 3) error->all(FLERR,"Illegal shell mv command");
    if (me == 0) {
      if (platform::path_is_directory(arg[2])) {
        if (system(fmt::format("mv {} {}", arg[1], arg[2]).c_str()))
          error->warning(FLERR,"Shell command 'mv {} {}' returned with non-zero status", arg[1], arg[2]);
      } else {
        if (rename(arg[1],arg[2]) < 0) {
          error->warning(FLERR, "Shell command 'mv {} {}' failed with error '{}'",
                         arg[1],arg[2],utils::getsyserror());
        }
>>>>>>> d8b37601
      }
    }
  } else if (strcmp(arg[0],"rm") == 0) {
    if (narg < 2) error->all(FLERR,"Illegal shell rm command");
    if (me == 0) {
<<<<<<< HEAD
      for (int i = 1; i < narg; i++) {
        if (unlink(arg[i]) < 0) {
          char *message = shell_failed_message("rm",errno);
          error->warning(FLERR,message);
          delete[] message;
        }
      }
    }

=======
      int i = 1;
      bool warn = true;
      if (strcmp(arg[i], "-f") == 0) {
        warn = false;
        ++i;
      }
      for (;i < narg; i++) {
        if (platform::unlink(arg[i]) < 0)
          if (warn)
            error->warning(FLERR, "Shell command 'rm {}' failed with error '{}'",
                           arg[i], utils::getsyserror());
      }
    }
>>>>>>> d8b37601
  } else if (strcmp(arg[0],"rmdir") == 0) {
    if (narg < 2) error->all(FLERR,"Illegal shell rmdir command");
    if (me == 0) {
      for (int i = 1; i < narg; i++) {
        if (platform::rmdir(arg[i]) < 0)
          error->warning(FLERR, "Shell command 'rmdir {}' failed with error '{}'",
                         arg[i], utils::getsyserror());
      }
    }
<<<<<<< HEAD

=======
>>>>>>> d8b37601
  } else if (strcmp(arg[0],"putenv") == 0) {
    if (narg < 2) error->all(FLERR,"Illegal shell putenv command");
    for (int i = 1; i < narg; i++) {
      rv = 0;
      if (arg[i]) rv = platform::putenv(arg[i]);
      rv = (rv < 0) ? errno : 0;
      MPI_Reduce(&rv,&err,1,MPI_INT,MPI_MAX,0,world);
      errno = err;
      if (me == 0 && err != 0)
        error->warning(FLERR, "Shell command 'putenv {}' failed with error '{}'",
                       arg[i], utils::getsyserror());
    }

  // concat arguments and invoke string in shell via system()

  } else {
    if (me == 0) {
      std::string cmd = arg[0];
      for (int i = 1; i < narg; i++) {
        cmd += " ";
        cmd += arg[i];
      }

      if (system(cmd.c_str()) != 0)
        error->warning(FLERR,"Shell command {} returned with non-zero status", cmd);
    }
  }
}

/* ---------------------------------------------------------------------- */

void Input::variable_command()
{
  variable->set(narg,arg);
}

/* ---------------------------------------------------------------------- */
/* ---------------------------------------------------------------------- */
/* ---------------------------------------------------------------------- */

/* ----------------------------------------------------------------------
   one function for each LAMMPS-specific input script command
------------------------------------------------------------------------- */

/* ---------------------------------------------------------------------- */

void Input::angle_coeff()
{
  if (domain->box_exist == 0)
    error->all(FLERR,"Angle_coeff command before simulation box is defined");
  if (force->angle == nullptr)
    error->all(FLERR,"Angle_coeff command before angle_style is defined");
  if (atom->avec->angles_allow == 0)
    error->all(FLERR,"Angle_coeff command when no angles allowed");
  force->angle->coeff(narg,arg);
}

/* ---------------------------------------------------------------------- */

void Input::angle_style()
{
  if (narg < 1) error->all(FLERR,"Illegal angle_style command");
  if (atom->avec->angles_allow == 0)
    error->all(FLERR,"Angle_style command when no angles allowed");
  force->create_angle(arg[0],1);
  if (force->angle) force->angle->settings(narg-1,&arg[1]);
}

/* ---------------------------------------------------------------------- */

void Input::atom_modify()
{
  atom->modify_params(narg,arg);
}

/* ---------------------------------------------------------------------- */

void Input::atom_style()
{
  if (narg < 1) error->all(FLERR,"Illegal atom_style command");
  if (domain->box_exist)
    error->all(FLERR,"Atom_style command after simulation box is defined");
  atom->create_avec(arg[0],narg-1,&arg[1],1);
}

/* ---------------------------------------------------------------------- */

void Input::bond_coeff()
{
  if (domain->box_exist == 0)
    error->all(FLERR,"Bond_coeff command before simulation box is defined");
  if (force->bond == nullptr)
    error->all(FLERR,"Bond_coeff command before bond_style is defined");
  if (atom->avec->bonds_allow == 0)
    error->all(FLERR,"Bond_coeff command when no bonds allowed");
  force->bond->coeff(narg,arg);
}

/* ---------------------------------------------------------------------- */

void Input::bond_style()
{
  if (narg < 1) error->all(FLERR,"Illegal bond_style command");
  if (atom->avec->bonds_allow == 0)
    error->all(FLERR,"Bond_style command when no bonds allowed");
  force->create_bond(arg[0],1);
  if (force->bond) force->bond->settings(narg-1,&arg[1]);
}

/* ---------------------------------------------------------------------- */

void Input::bond_write()
{
  if (atom->avec->bonds_allow == 0)
    error->all(FLERR,"Bond_write command when no bonds allowed");
  if (force->bond == nullptr)
    error->all(FLERR,"Bond_write command before bond_style is defined");
  else force->bond->write_file(narg,arg);
}

/* ---------------------------------------------------------------------- */

void Input::boundary()
{
  if (domain->box_exist)
    error->all(FLERR,"Boundary command after simulation box is defined");
  domain->set_boundary(narg,arg,0);
}

/* ---------------------------------------------------------------------- */

void Input::box()
{
  if (domain->box_exist)
    error->all(FLERR,"Box command after simulation box is defined");
  domain->set_box(narg,arg);
}

/* ---------------------------------------------------------------------- */

void Input::comm_modify()
{
  comm->modify_params(narg,arg);
}

/* ---------------------------------------------------------------------- */

void Input::comm_style()
{
  if (narg < 1) error->all(FLERR,"Illegal comm_style command");
  if (strcmp(arg[0],"brick") == 0) {
    if (comm->style == 0) return;
    Comm *oldcomm = comm;
    comm = new CommBrick(lmp,oldcomm);
    delete oldcomm;
  } else if (strcmp(arg[0],"tiled") == 0) {
    if (comm->style == 1) return;
    Comm *oldcomm = comm;

    if (lmp->kokkos) comm = new CommTiledKokkos(lmp,oldcomm);
    else comm = new CommTiled(lmp,oldcomm);

    delete oldcomm;
  } else error->all(FLERR,"Illegal comm_style command");
}

/* ---------------------------------------------------------------------- */

void Input::compute()
{
  modify->add_compute(narg,arg);
}

/* ---------------------------------------------------------------------- */

void Input::compute_modify()
{
  modify->modify_compute(narg,arg);
}

/* ---------------------------------------------------------------------- */

void Input::dielectric()
{
  if (narg != 1) error->all(FLERR,"Illegal dielectric command");
  force->dielectric = utils::numeric(FLERR,arg[0],false,lmp);
}

/* ---------------------------------------------------------------------- */

void Input::dihedral_coeff()
{
  if (domain->box_exist == 0)
    error->all(FLERR,"Dihedral_coeff command before simulation box is defined");
  if (force->dihedral == nullptr)
    error->all(FLERR,"Dihedral_coeff command before dihedral_style is defined");
  if (atom->avec->dihedrals_allow == 0)
    error->all(FLERR,"Dihedral_coeff command when no dihedrals allowed");
  force->dihedral->coeff(narg,arg);
}

/* ---------------------------------------------------------------------- */

void Input::dihedral_style()
{
  if (narg < 1) error->all(FLERR,"Illegal dihedral_style command");
  if (atom->avec->dihedrals_allow == 0)
    error->all(FLERR,"Dihedral_style command when no dihedrals allowed");
  force->create_dihedral(arg[0],1);
  if (force->dihedral) force->dihedral->settings(narg-1,&arg[1]);
}

/* ---------------------------------------------------------------------- */

void Input::dimension()
{
  if (narg != 1) error->all(FLERR,"Illegal dimension command");
  if (domain->box_exist)
    error->all(FLERR,"Dimension command after simulation box is defined");
  domain->dimension = utils::inumeric(FLERR,arg[0],false,lmp);
  if (domain->dimension != 2 && domain->dimension != 3)
    error->all(FLERR,"Illegal dimension command");

  // must reset default extra_dof of all computes
  // since some were created before dimension command is encountered

  for (int i = 0; i < modify->ncompute; i++)
    modify->compute[i]->reset_extra_dof();
}

/* ---------------------------------------------------------------------- */

void Input::dump()
{
  output->add_dump(narg,arg);
}

/* ---------------------------------------------------------------------- */

void Input::dump_modify()
{
  output->modify_dump(narg,arg);
}

/* ---------------------------------------------------------------------- */

void Input::fix()
{
  modify->add_fix(narg,arg);
}

/* ---------------------------------------------------------------------- */

void Input::fix_modify()
{
  modify->modify_fix(narg,arg);
}

/* ---------------------------------------------------------------------- */

void Input::group_command()
{
  group->assign(narg,arg);
}

/* ---------------------------------------------------------------------- */

void Input::improper_coeff()
{
  if (domain->box_exist == 0)
    error->all(FLERR,"Improper_coeff command before simulation box is defined");
  if (force->improper == nullptr)
    error->all(FLERR,"Improper_coeff command before improper_style is defined");
  if (atom->avec->impropers_allow == 0)
    error->all(FLERR,"Improper_coeff command when no impropers allowed");
  force->improper->coeff(narg,arg);
}

/* ---------------------------------------------------------------------- */

void Input::improper_style()
{
  if (narg < 1) error->all(FLERR,"Illegal improper_style command");
  if (atom->avec->impropers_allow == 0)
    error->all(FLERR,"Improper_style command when no impropers allowed");
  force->create_improper(arg[0],1);
  if (force->improper) force->improper->settings(narg-1,&arg[1]);
}

/* ---------------------------------------------------------------------- */

void Input::kspace_modify()
{
  if (force->kspace == nullptr)
    error->all(FLERR,"KSpace style has not yet been set");
  force->kspace->modify_params(narg,arg);
}

/* ---------------------------------------------------------------------- */

void Input::kspace_style()
{
  force->create_kspace(arg[0],1);
  if (force->kspace) force->kspace->settings(narg-1,&arg[1]);
}

/* ---------------------------------------------------------------------- */

void Input::lattice()
{
  domain->set_lattice(narg,arg);
}

/* ---------------------------------------------------------------------- */

void Input::mass()
{
  if (narg != 2) error->all(FLERR,"Illegal mass command");
  if (domain->box_exist == 0)
    error->all(FLERR,"Mass command before simulation box is defined");
  atom->set_mass(FLERR,narg,arg);
}

/* ---------------------------------------------------------------------- */

void Input::min_modify()
{
  update->minimize->modify_params(narg,arg);
}

/* ---------------------------------------------------------------------- */

void Input::min_style()
{
  if (domain->box_exist == 0)
    error->all(FLERR,"Min_style command before simulation box is defined");
  update->create_minimize(narg,arg,1);
}

/* ---------------------------------------------------------------------- */

void Input::molecule()
{
  atom->add_molecule(narg,arg);
}

/* ---------------------------------------------------------------------- */

void Input::neigh_modify()
{
  neighbor->modify_params(narg,arg);
}

/* ---------------------------------------------------------------------- */

void Input::neighbor_command()
{
  neighbor->set(narg,arg);
}

/* ---------------------------------------------------------------------- */

void Input::newton()
{
  int newton_pair=1,newton_bond=1;

  if (narg == 1) {
    newton_pair = newton_bond = utils::logical(FLERR,arg[0],false,lmp);
  } else if (narg == 2) {
    newton_pair = utils::logical(FLERR,arg[0],false,lmp);
    newton_bond = utils::logical(FLERR,arg[1],false,lmp);
  } else error->all(FLERR,"Illegal newton command");

  force->newton_pair = newton_pair;

  if (domain->box_exist && (newton_bond != force->newton_bond))
    error->all(FLERR,"Newton bond change after simulation box is defined");
  force->newton_bond = newton_bond;

  if (newton_pair || newton_bond) force->newton = 1;
  else force->newton = 0;
}

/* ---------------------------------------------------------------------- */

void Input::package()
{
  if (domain->box_exist)
    error->all(FLERR,"Package command after simulation box is defined");
  if (narg < 1) error->all(FLERR,"Illegal package command");

  // same checks for packages existing as in LAMMPS::post_create()
  // since can be invoked here by package command in input script

  if (strcmp(arg[0],"gpu") == 0) {
    if (!modify->check_package("GPU"))
      error->all(FLERR,"Package gpu command without GPU package installed");

    std::string fixcmd = "package_gpu all GPU";
    for (int i = 1; i < narg; i++) fixcmd += std::string(" ") + arg[i];
    modify->add_fix(fixcmd);

  } else if (strcmp(arg[0],"kokkos") == 0) {
    if (lmp->kokkos == nullptr || lmp->kokkos->kokkos_exists == 0)
      error->all(FLERR,
                 "Package kokkos command without KOKKOS package enabled");
    lmp->kokkos->accelerator(narg-1,&arg[1]);

  } else if (strcmp(arg[0],"omp") == 0) {
    if (!modify->check_package("OMP"))
      error->all(FLERR,
                 "Package omp command without OPENMP package installed");

    std::string fixcmd = "package_omp all OMP";
    for (int i = 1; i < narg; i++) fixcmd += std::string(" ") + arg[i];
    modify->add_fix(fixcmd);

 } else if (strcmp(arg[0],"intel") == 0) {
    if (!modify->check_package("INTEL"))
      error->all(FLERR,
                 "Package intel command without INTEL package installed");

    std::string fixcmd = "package_intel all INTEL";
    for (int i = 1; i < narg; i++) fixcmd += std::string(" ") + arg[i];
    modify->add_fix(fixcmd);

  } else error->all(FLERR,"Illegal package command");
}

/* ---------------------------------------------------------------------- */

void Input::pair_coeff()
{
  if (domain->box_exist == 0)
    error->all(FLERR,"Pair_coeff command before simulation box is defined");
  if (force->pair == nullptr)
    error->all(FLERR,"Pair_coeff command before pair_style is defined");
  if ((narg < 2) || (force->pair->one_coeff && ((strcmp(arg[0],"*") != 0)
                                               || (strcmp(arg[1],"*") != 0))))
    error->all(FLERR,"Incorrect args for pair coefficients");
  force->pair->coeff(narg,arg);
}

/* ---------------------------------------------------------------------- */

void Input::pair_modify()
{
  if (force->pair == nullptr)
    error->all(FLERR,"Pair_modify command before pair_style is defined");
  force->pair->modify_params(narg,arg);
}

/* ----------------------------------------------------------------------
   if old pair style exists and new style is same, just change settings
   else create new pair class
------------------------------------------------------------------------- */

void Input::pair_style()
{
  if (narg < 1) error->all(FLERR,"Illegal pair_style command");
  if (force->pair) {
    std::string style = arg[0];
    int match = 0;
    if (style == force->pair_style) match = 1;
    if (!match && lmp->suffix_enable) {
      if (lmp->suffixp)
        if (style + "/" + lmp->suffixp == force->pair_style) match = 1;

      if (lmp->suffix && !lmp->suffixp)
        if (style + "/" + lmp->suffix == force->pair_style) match = 1;

      if (lmp->suffix2)
        if (style + "/" + lmp->suffix2 == force->pair_style) match = 1;
    }
    if (match) {
      force->pair->settings(narg-1,&arg[1]);
      return;
    }
  }

  force->create_pair(arg[0],1);
  if (force->pair) force->pair->settings(narg-1,&arg[1]);
}

/* ---------------------------------------------------------------------- */

void Input::pair_write()
{
  if (force->pair == nullptr)
    error->all(FLERR,"Pair_write command before pair_style is defined");
  force->pair->write_file(narg,arg);
}

/* ---------------------------------------------------------------------- */

void Input::processors()
{
  if (domain->box_exist)
    error->all(FLERR,"Processors command after simulation box is defined");
  comm->set_processors(narg,arg);
}

/* ---------------------------------------------------------------------- */

void Input::region()
{
  domain->add_region(narg,arg);
}

/* ---------------------------------------------------------------------- */

void Input::reset_timestep()
{
  update->reset_timestep(narg,arg);
}

/* ---------------------------------------------------------------------- */

void Input::restart()
{
  output->create_restart(narg,arg);
}

/* ---------------------------------------------------------------------- */

void Input::run_style()
{
  if (domain->box_exist == 0)
    error->all(FLERR,"Run_style command before simulation box is defined");
  update->create_integrate(narg,arg,1);
}

/* ---------------------------------------------------------------------- */

void Input::special_bonds()
{
  // store 1-3,1-4 and dihedral/extra flag values before change
  // change in 1-2 coeffs will not change the special list

  double lj2 = force->special_lj[2];
  double lj3 = force->special_lj[3];
  double coul2 = force->special_coul[2];
  double coul3 = force->special_coul[3];
  int angle = force->special_angle;
  int dihedral = force->special_dihedral;

  force->set_special(narg,arg);

  // if simulation box defined and saved values changed, redo special list

  if (domain->box_exist && atom->molecular == Atom::MOLECULAR) {
    if (lj2 != force->special_lj[2] || lj3 != force->special_lj[3] ||
        coul2 != force->special_coul[2] || coul3 != force->special_coul[3] ||
        angle != force->special_angle ||
        dihedral != force->special_dihedral) {
      Special special(lmp);
      special.build();
    }
  }
}

/* ---------------------------------------------------------------------- */

void Input::suffix()
{
  if (narg < 1) error->all(FLERR,"Illegal suffix command");

  const std::string firstarg = arg[0];

  if ((firstarg == "off") || (firstarg == "no") || (firstarg == "false")) {
    lmp->suffix_enable = 0;
  } else if ((firstarg == "on") || (firstarg == "yes") || (firstarg == "true")) {
    lmp->suffix_enable = 1;
    if (!lmp->suffix) error->all(FLERR,"May only enable suffixes after defining one");
  } else {
    lmp->suffix_enable = 1;

    delete[] lmp->suffix;
    delete[] lmp->suffix2;
    lmp->suffix = lmp->suffix2 = nullptr;

    if (firstarg == "hybrid") {
      if (narg != 3) error->all(FLERR,"Illegal suffix command");
      lmp->suffix = utils::strdup(arg[1]);
      lmp->suffix2 = utils::strdup(arg[2]);
    } else {
      if (narg != 1) error->all(FLERR,"Illegal suffix command");
      lmp->suffix = utils::strdup(arg[0]);
    }
  }
}

/* ---------------------------------------------------------------------- */

void Input::thermo()
{
  output->set_thermo(narg,arg);
}

/* ---------------------------------------------------------------------- */

void Input::thermo_modify()
{
  output->thermo->modify_params(narg,arg);
}

/* ---------------------------------------------------------------------- */

void Input::thermo_style()
{
  output->create_thermo(narg,arg);
}

/* ---------------------------------------------------------------------- */

void Input::timer_command()
{
  timer->modify_params(narg,arg);
}

/* ---------------------------------------------------------------------- */

void Input::timestep()
{
  if (narg != 1) error->all(FLERR,"Illegal timestep command");

  update->update_time();
  update->dt = utils::numeric(FLERR,arg[0],false,lmp);
  update->dt_default = 0;

  // timestep command can be invoked between runs or by run every
  // calls to other classes that need to know timestep size changed
  // similar logic is in FixDtReset::end_of_step()
  // only need to do this if a run has already occurred

  if (update->first_update == 0) return;

  int respaflag = 0;
  if (utils::strmatch(update->integrate_style, "^respa")) respaflag = 1;
  if (respaflag) update->integrate->reset_dt();

  if (force->pair) force->pair->reset_dt();
  for (auto &ifix : modify->get_fix_list()) ifix->reset_dt();
  output->reset_dt();
}

/* ---------------------------------------------------------------------- */

void Input::uncompute()
{
  if (narg != 1) error->all(FLERR,"Illegal uncompute command");
  modify->delete_compute(arg[0]);
}

/* ---------------------------------------------------------------------- */

void Input::undump()
{
  if (narg != 1) error->all(FLERR,"Illegal undump command");
  output->delete_dump(arg[0]);
}

/* ---------------------------------------------------------------------- */

void Input::unfix()
{
  if (narg != 1) error->all(FLERR,"Illegal unfix command");
  modify->delete_fix(arg[0]);
}

/* ---------------------------------------------------------------------- */

void Input::units()
{
  if (narg != 1) error->all(FLERR,"Illegal units command");
  if (domain->box_exist)
    error->all(FLERR,"Units command after simulation box is defined");
  update->set_units(arg[0]);
}<|MERGE_RESOLUTION|>--- conflicted
+++ resolved
@@ -1200,17 +1200,6 @@
                          utils::getsyserror());
       }
     }
-<<<<<<< HEAD
-
-  } else if (strcmp(arg[0],"mv") == 0) {
-    if (narg != 3) error->all(FLERR,"Illegal shell mv command");
-    if (me == 0) {
-      rv = (rename(arg[1],arg[2]) < 0) ? errno : 0;
-      if (rv != 0) {
-        char *message = shell_failed_message("mv",err);
-        error->warning(FLERR,message);
-        delete[] message;
-=======
   } else if (strcmp(arg[0],"mv") == 0) {
     if (narg != 3) error->all(FLERR,"Illegal shell mv command");
     if (me == 0) {
@@ -1222,23 +1211,11 @@
           error->warning(FLERR, "Shell command 'mv {} {}' failed with error '{}'",
                          arg[1],arg[2],utils::getsyserror());
         }
->>>>>>> d8b37601
       }
     }
   } else if (strcmp(arg[0],"rm") == 0) {
     if (narg < 2) error->all(FLERR,"Illegal shell rm command");
     if (me == 0) {
-<<<<<<< HEAD
-      for (int i = 1; i < narg; i++) {
-        if (unlink(arg[i]) < 0) {
-          char *message = shell_failed_message("rm",errno);
-          error->warning(FLERR,message);
-          delete[] message;
-        }
-      }
-    }
-
-=======
       int i = 1;
       bool warn = true;
       if (strcmp(arg[i], "-f") == 0) {
@@ -1252,7 +1229,6 @@
                            arg[i], utils::getsyserror());
       }
     }
->>>>>>> d8b37601
   } else if (strcmp(arg[0],"rmdir") == 0) {
     if (narg < 2) error->all(FLERR,"Illegal shell rmdir command");
     if (me == 0) {
@@ -1262,10 +1238,6 @@
                          arg[i], utils::getsyserror());
       }
     }
-<<<<<<< HEAD
-
-=======
->>>>>>> d8b37601
   } else if (strcmp(arg[0],"putenv") == 0) {
     if (narg < 2) error->all(FLERR,"Illegal shell putenv command");
     for (int i = 1; i < narg; i++) {
