/* ----------------------------------------------------------------------
   LAMMPS - Large-scale Atomic/Molecular Massively Parallel Simulator
   https://www.lammps.org/, Sandia National Laboratories
   LAMMPS development team: developers@lammps.org

   Copyright (2003) Sandia Corporation.  Under the terms of Contract
   DE-AC04-94AL85000 with Sandia Corporation, the U.S. Government retains
   certain rights in this software.  This software is distributed under
   the GNU General Public License.

   See the README file in the top-level LAMMPS directory.
------------------------------------------------------------------------- */

/* ----------------------------------------------------------------------
   Package      FixPIMDLangevin
   Purpose      Path Integral Molecular Dynamics with Langevin Thermostat

   Yifan Li @ Princeton University (yifanl0716@gmail.com)
   Current Features:
   - Multi-processor parallelism for each bead
   - White-noise Langevin thermostat
   - Bussi-Zykova-Parrinello barostat (isotropic and anisotropic)
   - Several quantum estimators
   Futher plans:
   - Triclinic barostat
------------------------------------------------------------------------- */

#include "fix_pimd_langevin.h"

#include "atom.h"
#include "comm.h"
#include "compute.h"
#include "domain.h"
#include "error.h"
#include "force.h"
#include "group.h"
#include "math_const.h"
#include "math_special.h"
#include "memory.h"
#include "modify.h"
#include "random_mars.h"
#include "universe.h"
#include "update.h"

#include <cmath>
#include <cstring>

using namespace LAMMPS_NS;
using namespace FixConst;
using MathConst::MY_2PI;
using MathConst::MY_PI;
<<<<<<< HEAD
using MathConst::MY_2PI;
using MathConst::THIRD;
using MathConst::MY_SQRT2;
=======
using MathConst::MY_SQRT2;
using MathConst::THIRD;
>>>>>>> 05e836f5
using MathSpecial::powint;

enum { PIMD, NMPIMD };
enum { PHYSICAL, NORMAL };
enum { BAOAB, OBABO };
enum { ISO, ANISO, TRICLINIC };
enum { PILE_L };
enum { MTTK, BZP };
enum { NVE, NVT, NPH, NPT };
enum { SINGLE_PROC, MULTI_PROC };

static std::map<int, std::string> Barostats{{MTTK, "MTTK"}, {BZP, "BZP"}};
static std::map<int, std::string> Ensembles{{NVE, "NVE"}, {NVT, "NVT"}, {NPH, "NPH"}, {NPT, "NPT"}};

/* ---------------------------------------------------------------------- */

FixPIMDLangevin::FixPIMDLangevin(LAMMPS *lmp, int narg, char **arg) :
    Fix(lmp, narg, arg), mass(nullptr), plansend(nullptr), planrecv(nullptr), tagsend(nullptr),
    tagrecv(nullptr), bufsend(nullptr), bufrecv(nullptr), bufbeads(nullptr), bufsorted(nullptr),
    bufsortedall(nullptr), outsorted(nullptr), buftransall(nullptr), tagsendall(nullptr),
    tagrecvall(nullptr), bufsendall(nullptr), bufrecvall(nullptr), counts(nullptr),
    displacements(nullptr), lam(nullptr), M_x2xp(nullptr), M_xp2x(nullptr), M_f2fp(nullptr),
    M_fp2f(nullptr), modeindex(nullptr), tau_k(nullptr), c1_k(nullptr), c2_k(nullptr),
    _omega_k(nullptr), Lan_s(nullptr), Lan_c(nullptr), random(nullptr), xc(nullptr), xcall(nullptr),
    x_unwrap(nullptr), id_pe(nullptr), id_press(nullptr), c_pe(nullptr), c_press(nullptr)
{
  restart_global = 1;
  time_integrate = 1;

  ntotal = 0;
  maxlocal = maxunwrap = maxxc = 0;

  sizeplan = 0;

  method = NMPIMD;
  ensemble = NVT;
  integrator = OBABO;
  thermostat = PILE_L;
  barostat = BZP;
  lj_epsilon = 1;
  lj_sigma = 1;
  lj_mass = 1;
  other_planck = 1;
  other_mvv2e = 1;
  fmass = 1.0;
  np = universe->nworlds;
  inverse_np = 1.0 / np;
  sp = 1.0;
  temp = 298.15;
  Lan_temp = 298.15;
  tau = 1.0;
  tau_p = 1.0;
  Pext = 1.0;
  pdim = 0;
  pilescale = 1.0;
  tstat_flag = 1;
  pstat_flag = 0;
  mapflag = 1;
  removecomflag = 1;
  fmmode = PHYSICAL;
  pstyle = ISO;
  pote = tote = totke = totenthalpy = total_spring_energy = 0.0;
  centroid_vir = vir = vir_ = 0.0;
  ke_bead = se_bead = pe_bead = tote = t_prim = t_vir = t_cv = p_prim = p_md = p_cv = 0.0;

  int seed = -1;

  if (domain->dimension != 3) error->universe_all(FLERR, "Fix pimd/langevin requires a 3d system");

  for (int i = 0; i < 6; i++) {
    p_flag[i] = 0;
    p_target[i] = 0.0;
  }

  for (int i = 3; i < narg - 1; i += 2) {
    if (strcmp(arg[i], "method") == 0) {
      if (strcmp(arg[i + 1], "nmpimd") == 0)
        method = NMPIMD;
      else if (strcmp(arg[i + 1], "pimd") == 0)
        method = PIMD;
      else
        error->universe_all(FLERR, "Unknown method parameter for fix pimd/langevin");
    } else if (strcmp(arg[i], "integrator") == 0) {
      if (strcmp(arg[i + 1], "obabo") == 0)
        integrator = OBABO;
      else if (strcmp(arg[i + 1], "baoab") == 0)
        integrator = BAOAB;
      else
        error->universe_all(FLERR,
                            "Unknown integrator parameter for fix pimd/langevin. Only obabo and "
                            "baoab integrators are supported!");
    } else if (strcmp(arg[i], "ensemble") == 0) {
      if (strcmp(arg[i + 1], "nve") == 0) {
        ensemble = NVE;
        tstat_flag = 0;
        pstat_flag = 0;
      } else if (strcmp(arg[i + 1], "nvt") == 0) {
        ensemble = NVT;
        tstat_flag = 1;
        pstat_flag = 0;
      } else if (strcmp(arg[i + 1], "nph") == 0) {
        ensemble = NPH;
        tstat_flag = 0;
        pstat_flag = 1;
      } else if (strcmp(arg[i + 1], "npt") == 0) {
        ensemble = NPT;
        tstat_flag = 1;
        pstat_flag = 1;
      } else
        error->universe_all(FLERR,
                            "Unknown ensemble parameter for fix pimd/langevin. Only nve, nvt, nph, "
                            "and npt ensembles are supported!");
    } else if (strcmp(arg[i], "fmass") == 0) {
      fmass = utils::numeric(FLERR, arg[i + 1], false, lmp);
      if (fmass < 0.0 || fmass > np)
        error->universe_all(FLERR, "Invalid fmass value for fix pimd/langevin");
    } else if (strcmp(arg[i], "sp") == 0) {
      sp = utils::numeric(FLERR, arg[i + 1], false, lmp);
      if (sp < 0.0) error->universe_all(FLERR, "Invalid sp value for fix pimd/langevin");
    } else if (strcmp(arg[i], "fmmode") == 0) {
      if (strcmp(arg[i + 1], "physical") == 0)
        fmmode = PHYSICAL;
      else if (strcmp(arg[i + 1], "normal") == 0)
        fmmode = NORMAL;
      else
        error->universe_all(FLERR,
                            "Unknown fictitious mass mode for fix pimd/langevin. Only physical "
                            "mass and normal mode mass are supported!");
    } else if (strcmp(arg[i], "scale") == 0) {
      if (method == PIMD)
        error->universe_all(
            FLERR,
            "The scale parameter of the PILE_L thermostat is not supported for method pimd. Delete "
            "scale parameter if you do want to use method pimd.");
      pilescale = utils::numeric(FLERR, arg[i + 1], false, lmp);
      if (pilescale < 0.0)
        error->universe_all(FLERR, "Invalid PILE_L scale value for fix pimd/langevin");
    } else if (strcmp(arg[i], "temp") == 0) {
      temp = utils::numeric(FLERR, arg[i + 1], false, lmp);
      if (temp < 0.0) error->universe_all(FLERR, "Invalid temp value for fix pimd/langevin");
    } else if (strcmp(arg[i], "lj") == 0) {
      lj_epsilon = utils::numeric(FLERR, arg[i + 1], false, lmp);
      lj_sigma = utils::numeric(FLERR, arg[i + 2], false, lmp);
      lj_mass = utils::numeric(FLERR, arg[i + 3], false, lmp);
      other_planck = utils::numeric(FLERR, arg[i + 4], false, lmp);
      other_mvv2e = utils::numeric(FLERR, arg[i + 5], false, lmp);
      i += 4;
    } else if (strcmp(arg[i], "thermostat") == 0) {
      if (strcmp(arg[i + 1], "PILE_L") == 0) {
        thermostat = PILE_L;
        seed = utils::inumeric(FLERR, arg[i + 2], false, lmp);
        i++;
      }
    } else if (strcmp(arg[i], "tau") == 0) {
      tau = utils::numeric(FLERR, arg[i + 1], false, lmp);
    } else if (strcmp(arg[i], "barostat") == 0) {
      if (strcmp(arg[i + 1], "MTTK") == 0) {
        barostat = MTTK;
      } else if (strcmp(arg[i + 1], "BZP") == 0) {
        barostat = BZP;
      } else
        error->universe_all(FLERR, "Unknown barostat parameter for fix pimd/langevin");
    } else if (strcmp(arg[i], "iso") == 0) {
      pstyle = ISO;
      p_flag[0] = p_flag[1] = p_flag[2] = 1;
      Pext = utils::numeric(FLERR, arg[i + 1], false, lmp);
      p_target[0] = p_target[1] = p_target[2] = Pext;
      pdim = 3;
    } else if (strcmp(arg[i], "aniso") == 0) {
      pstyle = ANISO;
      p_flag[0] = p_flag[1] = p_flag[2] = 1;
      Pext = utils::numeric(FLERR, arg[i + 1], false, lmp);
      p_target[0] = p_target[1] = p_target[2] = Pext;
      pdim = 3;
    } else if (strcmp(arg[i], "x") == 0) {
      pstyle = ANISO;
      p_flag[0] = 1;
      p_target[0] = utils::numeric(FLERR, arg[i + 1], false, lmp);
      pdim++;
    } else if (strcmp(arg[i], "y") == 0) {
      pstyle = ANISO;
      p_flag[1] = 1;
      p_target[1] = utils::numeric(FLERR, arg[i + 1], false, lmp);
      pdim++;
    } else if (strcmp(arg[i], "z") == 0) {
      pstyle = ANISO;
      p_flag[2] = 1;
      p_target[2] = utils::numeric(FLERR, arg[i + 1], false, lmp);
      pdim++;
    } else if (strcmp(arg[i], "taup") == 0) {
      tau_p = utils::numeric(FLERR, arg[i + 1], false, lmp);
      if (tau_p <= 0.0) error->universe_all(FLERR, "Invalid tau_p value for fix pimd/langevin");
    } else if (strcmp(arg[i], "fixcom") == 0) {
      if (strcmp(arg[i + 1], "yes") == 0)
        removecomflag = 1;
      else if (strcmp(arg[i + 1], "no") == 0)
        removecomflag = 0;
    } else {
      error->universe_all(FLERR, fmt::format("Unknown keyword {} for fix {}", arg[i], style));
    }
  }

  if (pstat_flag && !pdim)
    error->universe_all(
        FLERR, fmt::format("Must use pressure coupling with {} ensemble", Ensembles[ensemble]));
  if (!pstat_flag && pdim)
    error->universe_all(
        FLERR, fmt::format("Must not use pressure coupling with {} ensemble", Ensembles[ensemble]));

  if (method == PIMD && pstat_flag)
    error->universe_all(FLERR,
                        "Pressure control has not been supported for method pimd yet. Please set "
                        "method to nmpimd.");

  if (method == PIMD && fmmode == NORMAL)
    error->universe_all(
        FLERR, "Normal mode mass is not supported for method pimd. Please set method to nmpimd.");

  /* Initiation */

  global_freq = 1;
  vector_flag = 1;
  if (!pstat_flag) {
    size_vector = 10;
  } else if (pstat_flag) {
    if (pstyle == ISO) {
      size_vector = 15;
    } else if (pstyle == ANISO) {
      size_vector = 17;
    }
  }
  extvector = 1;
  kt = force->boltz * temp;
  if (pstat_flag) FixPIMDLangevin::baro_init();

  // some initilizations

  id_pe = utils::strdup(std::string(id) + "_pimd_pe");
  modify->add_compute(std::string(id_pe) + " all pe");

  id_press = utils::strdup(std::string(id) + "_pimd_press");
  modify->add_compute(std::string(id_press) + " all pressure thermo_temp virial");

  vol0 = domain->xprd * domain->yprd * domain->zprd;

  fixedpoint[0] = 0.5 * (domain->boxlo[0] + domain->boxhi[0]);
  fixedpoint[1] = 0.5 * (domain->boxlo[1] + domain->boxhi[1]);
  fixedpoint[2] = 0.5 * (domain->boxlo[2] + domain->boxhi[2]);
  if (pstat_flag) p_hydro = (p_target[0] + p_target[1] + p_target[2]) / pdim;

  // initialize Marsaglia RNG with processor-unique seed

  if (tstat_flag) {
    if (integrator == BAOAB || integrator == OBABO) {
      Lan_temp = temp;
      random = new RanMars(lmp, seed + universe->me);
    }
  }

  me = comm->me;
  nprocs = comm->nprocs;
  if (nprocs == 1)
    cmode = SINGLE_PROC;
  else
    cmode = MULTI_PROC;

  nprocs_universe = universe->nprocs;
  nreplica = universe->nworlds;
  ireplica = universe->iworld;

  if (nreplica == 1)
    mapflag = 0;
  else
    mapflag = 1;

  int *iroots = new int[nreplica];
  MPI_Group uworldgroup, rootgroup;

  for (int i = 0; i < nreplica; i++) iroots[i] = universe->root_proc[i];
  MPI_Comm_group(universe->uworld, &uworldgroup);
  MPI_Group_incl(uworldgroup, nreplica, iroots, &rootgroup);
  MPI_Comm_create(universe->uworld, rootgroup, &rootworld);
  if (rootgroup != MPI_GROUP_NULL) MPI_Group_free(&rootgroup);
  if (uworldgroup != MPI_GROUP_NULL) MPI_Group_free(&uworldgroup);
  delete[] iroots;

  ntotal = atom->natoms;
  if (atom->nmax > maxlocal) reallocate();
  if (atom->nmax > maxunwrap) reallocate_x_unwrap();
  if (atom->nmax > maxxc) reallocate_xc();
  memory->create(xcall, ntotal * 3, "FixPIMDLangevin:xcall");

  if (cmode == SINGLE_PROC) {
    memory->create(bufsorted, ntotal, 3, "FixPIMDLangevin:bufsorted");
    memory->create(outsorted, ntotal, 3, "FixPIMDLangevin:outsorted");
    memory->create(bufsortedall, nreplica * ntotal, 3, "FixPIMDLangevin:bufsortedall");
    memory->create(buftransall, nreplica * ntotal, 3, "FixPIMDLangevin:buftransall");
    memory->create(counts, nreplica, "FixPIMDLangevin:counts");
    memory->create(displacements, nreplica, "FixPIMDLangevin:displacements");
  }

  if ((cmode == MULTI_PROC) && (counts == nullptr)) {
    memory->create(bufsendall, ntotal, 3, "FixPIMDLangevin:bufsendall");
    memory->create(bufrecvall, ntotal, 3, "FixPIMDLangevin:bufrecvall");
    memory->create(tagsendall, ntotal, "FixPIMDLangevin:tagsendall");
    memory->create(tagrecvall, ntotal, "FixPIMDLangevin:tagrecvall");
    memory->create(counts, nprocs, "FixPIMDLangevin:counts");
    memory->create(displacements, nprocs, "FixPIMDLangevin:displacements");
  }
}

/* ---------------------------------------------------------------------- */

FixPIMDLangevin::~FixPIMDLangevin()
{
  modify->delete_compute(id_pe);
  modify->delete_compute(id_press);
  delete[] id_pe;
  delete[] id_press;
  delete random;
  delete[] mass;
  delete[] _omega_k;
  delete[] Lan_c;
  delete[] Lan_s;
  delete[] tau_k;
  delete[] c1_k;
  delete[] c2_k;
  delete[] plansend;
  delete[] planrecv;
  delete[] modeindex;
  memory->destroy(xcall);
  if (cmode == SINGLE_PROC) {
    memory->destroy(bufsorted);
    memory->destroy(outsorted);
    memory->destroy(bufsortedall);
    memory->destroy(buftransall);
    memory->destroy(counts);
    memory->destroy(displacements);
  }

  if (cmode == MULTI_PROC) {
    memory->destroy(bufsendall);
    memory->destroy(bufrecvall);
    memory->destroy(tagsendall);
    memory->destroy(tagrecvall);
    memory->destroy(counts);
    memory->destroy(displacements);
  }
  memory->destroy(M_x2xp);
  memory->destroy(M_xp2x);
  memory->destroy(xc);
  memory->destroy(x_unwrap);
  memory->destroy(bufsend);
  memory->destroy(bufrecv);
  memory->destroy(tagsend);
  memory->destroy(tagrecv);
  memory->destroy(bufbeads);
}

/* ---------------------------------------------------------------------- */

int FixPIMDLangevin::setmask()
{
  int mask = 0;
  mask |= POST_FORCE;
  mask |= INITIAL_INTEGRATE;
  mask |= FINAL_INTEGRATE;
  mask |= END_OF_STEP;
  return mask;
}

/* ---------------------------------------------------------------------- */

void FixPIMDLangevin::init()
{
  if (atom->map_style == Atom::MAP_NONE)
    error->all(FLERR, "Fix pimd/langevin requires an atom map, see atom_modify");

  if (universe->me == 0 && universe->uscreen)
    fprintf(universe->uscreen, "Fix pimd/langevin: initializing Path-Integral ...\n");

  // prepare the constants

  masstotal = group->mass(igroup);

  double planck;
  if (strcmp(update->unit_style, "lj") == 0) {
    double planck_star = sqrt(lj_epsilon) * sqrt(lj_mass) * lj_sigma * sqrt(other_mvv2e);
    planck = other_planck / planck_star;
  } else {
    planck = force->hplanck;
  }
  planck *= sp;
  hbar = planck / (MY_2PI);
  double beta = 1.0 / (force->boltz * temp);
  double _fbond = 1.0 * np * np / (beta * beta * hbar * hbar);

  omega_np = np / (hbar * beta) * sqrt(force->mvv2e);
  beta_np = 1.0 / force->boltz / temp * inverse_np;
  fbond = _fbond * force->mvv2e;

  if ((universe->me == 0) && (universe->uscreen))
    fprintf(universe->uscreen,
            "Fix pimd/langevin: -P/(beta^2 * hbar^2) = %20.7lE (kcal/mol/A^2)\n\n", fbond);

  if (integrator == OBABO) {
    dtf = 0.5 * update->dt * force->ftm2v;
    dtv = 0.5 * update->dt;
    dtv2 = dtv * dtv;
    dtv3 = THIRD * dtv2 * dtv * force->ftm2v;
  } else if (integrator == BAOAB) {
    dtf = 0.5 * update->dt * force->ftm2v;
    dtv = 0.5 * update->dt;
    dtv2 = dtv * dtv;
    dtv3 = THIRD * dtv2 * dtv * force->ftm2v;
  } else {
    error->universe_all(FLERR, "Unknown integrator parameter for fix pimd/langevin");
  }

  comm_init();

  mass = new double[atom->ntypes + 1];

  nmpimd_init();

  langevin_init();

  c_pe = modify->get_compute_by_id(id_pe);
  if (!c_pe)
    error->universe_all(
        FLERR, fmt::format("Could not find fix {} potential energy compute ID {}", style, id_pe));

  c_press = modify->get_compute_by_id(id_press);
  if (!c_press)
    error->universe_all(
        FLERR, fmt::format("Could not find fix {} pressure compute ID {}", style, id_press));

  t_prim = t_vir = t_cv = p_prim = p_vir = p_cv = p_md = 0.0;
}

/* ---------------------------------------------------------------------- */

void FixPIMDLangevin::setup(int vflag)
{
  int nlocal = atom->nlocal;
  double **x = atom->x;
  imageint *image = atom->image;
  if (mapflag) {
    for (int i = 0; i < nlocal; i++) domain->unmap(x[i], image[i]);
  }

  if (method == NMPIMD) {
    inter_replica_comm(x);
    if (cmode == SINGLE_PROC)
      nmpimd_transform(bufsortedall, x, M_x2xp[universe->iworld]);
    else if (cmode == MULTI_PROC)
      nmpimd_transform(bufbeads, x, M_x2xp[universe->iworld]);
  } else if (method == PIMD) {
    inter_replica_comm(x);
    spring_force();
  } else {
    error->universe_all(
        FLERR,
        "Unknown method parameter for fix pimd/langevin. Only nmpimd and pimd are supported!");
  }
  collect_xc();
  compute_spring_energy();
  compute_t_prim();
  compute_p_prim();
  if (method == NMPIMD) {
    inter_replica_comm(x);
    if (cmode == SINGLE_PROC)
      nmpimd_transform(bufsortedall, x, M_xp2x[universe->iworld]);
    else if (cmode == MULTI_PROC)
      nmpimd_transform(bufbeads, x, M_xp2x[universe->iworld]);
  }
  if (mapflag) {
    for (int i = 0; i < nlocal; i++) domain->unmap_inv(x[i], image[i]);
  }

  post_force(vflag);
  compute_totke();
  end_of_step();
  c_pe->addstep(update->ntimestep + 1);
  c_press->addstep(update->ntimestep + 1);
}

/* ---------------------------------------------------------------------- */

void FixPIMDLangevin::initial_integrate(int /*vflag*/)
{
  int nlocal = atom->nlocal;
  double **x = atom->x;
  imageint *image = atom->image;
  if (mapflag) {
    for (int i = 0; i < nlocal; i++) domain->unmap(x[i], image[i]);
  }
  if (integrator == OBABO) {
    if (tstat_flag) {
      o_step();
      if (removecomflag) remove_com_motion();
      if (pstat_flag) press_o_step();
    }
    if (pstat_flag) {
      compute_totke();
      compute_p_cv();
      press_v_step();
    }
    b_step();
    if (method == NMPIMD) {
      inter_replica_comm(x);
      if (cmode == SINGLE_PROC)
        nmpimd_transform(bufsortedall, x, M_x2xp[universe->iworld]);
      else if (cmode == MULTI_PROC)
        nmpimd_transform(bufbeads, x, M_x2xp[universe->iworld]);
      qc_step();
      a_step();
      qc_step();
      a_step();
    } else if (method == PIMD) {
      q_step();
      q_step();
    } else {
      error->universe_all(
          FLERR,
          "Unknown method parameter for fix pimd/langevin. Only nmpimd and pimd are supported!");
    }
  } else if (integrator == BAOAB) {
    if (pstat_flag) {
      compute_totke();
      compute_p_cv();
      press_v_step();
    }
    b_step();
    if (method == NMPIMD) {
      inter_replica_comm(x);
      if (cmode == SINGLE_PROC)
        nmpimd_transform(bufsortedall, x, M_x2xp[universe->iworld]);
      else if (cmode == MULTI_PROC)
        nmpimd_transform(bufbeads, x, M_x2xp[universe->iworld]);
      qc_step();
      a_step();
    } else if (method == PIMD) {
      q_step();
    } else {
      error->universe_all(
          FLERR,
          "Unknown method parameter for fix pimd/langevin. Only nmpimd and pimd are supported!");
    }
    if (tstat_flag) {
      o_step();
      if (removecomflag) remove_com_motion();
      if (pstat_flag) press_o_step();
    }
    if (method == NMPIMD) {
      qc_step();
      a_step();
    } else if (method == PIMD) {
      q_step();
    } else {
      error->universe_all(
          FLERR,
          "Unknown method parameter for fix pimd/langevin. Only nmpimd and pimd are supported!");
    }
  } else {
    error->universe_all(FLERR,
                        "Unknown integrator parameter for fix pimd/langevin. Only obabo and baoab "
                        "integrators are supported!");
  }
  collect_xc();

  if (method == NMPIMD) {
    compute_spring_energy();
    compute_t_prim();
    compute_p_prim();
  }

  if (method == NMPIMD) {
    inter_replica_comm(x);
    if (cmode == SINGLE_PROC)
      nmpimd_transform(bufsortedall, x, M_xp2x[universe->iworld]);
    else if (cmode == MULTI_PROC)
      nmpimd_transform(bufbeads, x, M_xp2x[universe->iworld]);
  }

  if (mapflag) {
    for (int i = 0; i < nlocal; i++) { domain->unmap_inv(x[i], image[i]); }
  }
}

/* ---------------------------------------------------------------------- */

void FixPIMDLangevin::final_integrate()
{
  if (pstat_flag) {
    compute_totke();
    compute_p_cv();
    press_v_step();
  }
  b_step();
  if (integrator == OBABO) {
    if (tstat_flag) {
      o_step();
      if (removecomflag) remove_com_motion();
      if (pstat_flag) press_o_step();
    }
  } else if (integrator == BAOAB) {

  } else {
    error->universe_all(FLERR, "Unknown integrator parameter for fix pimd/langevin");
  }
}

/* ---------------------------------------------------------------------- */

void FixPIMDLangevin::post_force(int /*flag*/)
{
  int nlocal = atom->nlocal;
  double **x = atom->x;
  double **f = atom->f;
  imageint *image = atom->image;
  tagint *tag = atom->tag;

  if (atom->nmax > maxunwrap) reallocate_x_unwrap();
  if (atom->nmax > maxxc) reallocate_xc();
  for (int i = 0; i < nlocal; i++) {
    x_unwrap[i][0] = x[i][0];
    x_unwrap[i][1] = x[i][1];
    x_unwrap[i][2] = x[i][2];
  }
  if (mapflag) {
    for (int i = 0; i < nlocal; i++) { domain->unmap(x_unwrap[i], image[i]); }
  }
  for (int i = 0; i < nlocal; i++) {
    xc[i][0] = xcall[3 * (tag[i] - 1) + 0];
    xc[i][1] = xcall[3 * (tag[i] - 1) + 1];
    xc[i][2] = xcall[3 * (tag[i] - 1) + 2];
  }

  compute_vir();
  compute_xf_vir();
  compute_cvir();
  compute_t_vir();

  if (method == PIMD) {
    if (mapflag) {
      for (int i = 0; i < nlocal; i++) { domain->unmap(x[i], image[i]); }
    }
    inter_replica_comm(x);
    spring_force();
    compute_spring_energy();
    compute_t_prim();
    if (mapflag) {
      for (int i = 0; i < nlocal; i++) { domain->unmap_inv(x[i], image[i]); }
    }
  }
  compute_pote();
  if (method == NMPIMD) {
    inter_replica_comm(f);
    if (cmode == SINGLE_PROC)
      nmpimd_transform(bufsortedall, f, M_x2xp[universe->iworld]);
    else if (cmode == MULTI_PROC)
      nmpimd_transform(bufbeads, f, M_x2xp[universe->iworld]);
  }

  c_pe->addstep(update->ntimestep + 1);
  c_press->addstep(update->ntimestep + 1);
}

/* ---------------------------------------------------------------------- */

void FixPIMDLangevin::end_of_step()
{
  compute_totke();
  compute_p_cv();
  compute_tote();
  if (pstat_flag) compute_totenthalpy();
}

/* ---------------------------------------------------------------------- */

void FixPIMDLangevin::collect_xc()
{
  int nlocal = atom->nlocal;
  double **x = atom->x;
  tagint *tag = atom->tag;
  if (ireplica == 0) {
    if (cmode == SINGLE_PROC) {
      for (int i = 0; i < nlocal; i++) {
        xcall[3 * i + 0] = xcall[3 * i + 1] = xcall[3 * i + 2] = 0.0;
      }
    } else if (cmode == MULTI_PROC) {
      for (int i = 0; i < ntotal; i++) {
        xcall[3 * i + 0] = xcall[3 * i + 1] = xcall[3 * i + 2] = 0.0;
      }
    }

<<<<<<< HEAD
    const double sqrtnp = sqrt((double)np);
=======
    const double sqrtnp = sqrt((double) np);
>>>>>>> 05e836f5
    for (int i = 0; i < nlocal; i++) {
      xcall[3 * (tag[i] - 1) + 0] = x[i][0] / sqrtnp;
      xcall[3 * (tag[i] - 1) + 1] = x[i][1] / sqrtnp;
      xcall[3 * (tag[i] - 1) + 2] = x[i][2] / sqrtnp;
    }

    if (cmode == MULTI_PROC) {
      MPI_Allreduce(MPI_IN_PLACE, xcall, ntotal * 3, MPI_DOUBLE, MPI_SUM, world);
    }
  }
  MPI_Bcast(xcall, ntotal * 3, MPI_DOUBLE, 0, universe->uworld);
}

/* ---------------------------------------------------------------------- */

void FixPIMDLangevin::b_step()
{
  // used for both NMPIMD and PIMD
  // For NMPIMD, force only includes the contribution of external potential.
  // For PIMD, force includes the contributions of external potential and spring force.
  int n = atom->nlocal;
  int *type = atom->type;
  double **v = atom->v;
  double **f = atom->f;

  for (int i = 0; i < n; i++) {
    double dtfm = dtf / mass[type[i]];
    v[i][0] += dtfm * f[i][0];
    v[i][1] += dtfm * f[i][1];
    v[i][2] += dtfm * f[i][2];
  }
}

/* ---------------------------------------------------------------------- */

void FixPIMDLangevin::qc_step()
{
  // used for NMPIMD
  // evolve the centroid mode
  int nlocal = atom->nlocal;
  double **x = atom->x;
  double **v = atom->v;
  double oldlo, oldhi;

  if (!pstat_flag) {
    if (universe->iworld == 0) {
      for (int i = 0; i < nlocal; i++) {
        x[i][0] += dtv * v[i][0];
        x[i][1] += dtv * v[i][1];
        x[i][2] += dtv * v[i][2];
      }
    }
  } else {
    if (universe->iworld == 0) {
      double expp[3], expq[3];
      if (pstyle == ISO) {
        vw[1] = vw[0];
        vw[2] = vw[0];
      }
      for (int j = 0; j < 3; j++) {
        expq[j] = exp(dtv * vw[j]);
        expp[j] = exp(-dtv * vw[j]);
      }
      if (barostat == BZP) {
        for (int i = 0; i < nlocal; i++) {
          for (int j = 0; j < 3; j++) {
            if (p_flag[j]) {
              x[i][j] = expq[j] * x[i][j] + (expq[j] - expp[j]) / 2. / vw[j] * v[i][j];
              v[i][j] = expp[j] * v[i][j];
            } else {
              x[i][j] += dtv * v[i][j];
            }
          }
        }
        oldlo = domain->boxlo[0];
        oldhi = domain->boxhi[0];

        domain->boxlo[0] = (oldlo - fixedpoint[0]) * expq[0] + fixedpoint[0];
        domain->boxhi[0] = (oldhi - fixedpoint[0]) * expq[0] + fixedpoint[0];

        oldlo = domain->boxlo[1];
        oldhi = domain->boxhi[1];
        domain->boxlo[1] = (oldlo - fixedpoint[1]) * expq[1] + fixedpoint[1];
        domain->boxhi[1] = (oldhi - fixedpoint[1]) * expq[1] + fixedpoint[1];

        oldlo = domain->boxlo[2];
        oldhi = domain->boxhi[2];
        domain->boxlo[2] = (oldlo - fixedpoint[2]) * expq[2] + fixedpoint[2];
        domain->boxhi[2] = (oldhi - fixedpoint[2]) * expq[2] + fixedpoint[2];
      }
    }
    MPI_Barrier(universe->uworld);
    MPI_Bcast(&domain->boxlo[0], 3, MPI_DOUBLE, 0, universe->uworld);
    MPI_Bcast(&domain->boxhi[0], 3, MPI_DOUBLE, 0, universe->uworld);
    domain->set_global_box();
    domain->set_local_box();
  }
}

/* ---------------------------------------------------------------------- */

void FixPIMDLangevin::a_step()
{
  // used for NMPIMD
  // use analytical solution of harmonic oscillator to evolve the non-centroid modes
  int n = atom->nlocal;
  double **x = atom->x;
  double **v = atom->v;
  double x0, x1, x2, v0, v1, v2;    // three components of x[i] and v[i]

  if (universe->iworld != 0) {
    for (int i = 0; i < n; i++) {
      x0 = x[i][0];
      x1 = x[i][1];
      x2 = x[i][2];
      v0 = v[i][0];
      v1 = v[i][1];
      v2 = v[i][2];
      x[i][0] = Lan_c[universe->iworld] * x0 +
          1.0 / _omega_k[universe->iworld] * Lan_s[universe->iworld] * v0;
      x[i][1] = Lan_c[universe->iworld] * x1 +
          1.0 / _omega_k[universe->iworld] * Lan_s[universe->iworld] * v1;
      x[i][2] = Lan_c[universe->iworld] * x2 +
          1.0 / _omega_k[universe->iworld] * Lan_s[universe->iworld] * v2;
      v[i][0] = -1.0 * _omega_k[universe->iworld] * Lan_s[universe->iworld] * x0 +
          Lan_c[universe->iworld] * v0;
      v[i][1] = -1.0 * _omega_k[universe->iworld] * Lan_s[universe->iworld] * x1 +
          Lan_c[universe->iworld] * v1;
      v[i][2] = -1.0 * _omega_k[universe->iworld] * Lan_s[universe->iworld] * x2 +
          Lan_c[universe->iworld] * v2;
    }
  }
}

/* ---------------------------------------------------------------------- */

void FixPIMDLangevin::q_step()
{
  // used for PIMD
  // evolve all beads
  int nlocal = atom->nlocal;
  double **x = atom->x;
  double **v = atom->v;

  if (!pstat_flag) {
    for (int i = 0; i < nlocal; i++) {
      x[i][0] += dtv * v[i][0];
      x[i][1] += dtv * v[i][1];
      x[i][2] += dtv * v[i][2];
    }
  }
}

/* ---------------------------------------------------------------------- */

void FixPIMDLangevin::baro_init()
{
  vw[0] = vw[1] = vw[2] = vw[3] = vw[4] = vw[5] = 0.0;
  if (pstyle == ISO) {
    W = 3 * (atom->natoms) * tau_p * tau_p * np * kt;
  }    // consistent with the definition in i-Pi
  else if (pstyle == ANISO) {
    W = atom->natoms * tau_p * tau_p * np * kt;
  }
  Vcoeff = 1.0;
  std::string out = fmt::format("\nInitializing PIMD {:s} barostat...\n", Barostats[barostat]);
  out += fmt::format("  The barostat mass is W = {:.16e}\n", W);
  if (universe->me == 0) utils::logmesg(lmp, out);
}

/* ---------------------------------------------------------------------- */

void FixPIMDLangevin::press_v_step()
{
  int nlocal = atom->nlocal;
  double **f = atom->f;
  double **v = atom->v;
  int *type = atom->type;
  double volume = domain->xprd * domain->yprd * domain->zprd;

  if (pstyle == ISO) {
    if (barostat == BZP) {
      vw[0] += dtv * 3 * (volume * np * (p_cv - p_hydro) / force->nktv2p + Vcoeff / beta_np) / W;
      if (universe->iworld == 0) {
        double dvw_proc = 0.0, dvw = 0.0;
        for (int i = 0; i < nlocal; i++) {
          for (int j = 0; j < 3; j++) {
            dvw_proc += dtv2 * f[i][j] * v[i][j] / W + dtv3 * f[i][j] * f[i][j] / mass[type[i]] / W;
          }
        }
        MPI_Allreduce(&dvw_proc, &dvw, 1, MPI_DOUBLE, MPI_SUM, world);
        vw[0] += dvw;
      }
      MPI_Barrier(universe->uworld);
      MPI_Bcast(&vw[0], 1, MPI_DOUBLE, 0, universe->uworld);
    } else if (barostat == MTTK) {
      double mtk_term1 = 2.0 / atom->natoms * totke / 3.0;
      vw[0] += 0.5 * dtv * (volume * np * (p_md - p_hydro) + mtk_term1) / W;
    }
  } else if (pstyle == ANISO) {
    compute_stress_tensor();
    for (int ii = 0; ii < 3; ii++) {
      if (p_flag[ii]) {
        vw[ii] += dtv *
            (volume * np * (stress_tensor[ii] - p_hydro) / force->nktv2p + Vcoeff / beta_np) / W;
        if (universe->iworld == 0) {
          double dvw_proc = 0.0, dvw = 0.0;
          for (int i = 0; i < nlocal; i++) {
            dvw_proc +=
                dtv2 * f[i][ii] * v[i][ii] / W + dtv3 * f[i][ii] * f[i][ii] / mass[type[i]] / W;
          }
          MPI_Allreduce(&dvw_proc, &dvw, 1, MPI_DOUBLE, MPI_SUM, world);
          vw[ii] += dvw;
        }
      }
    }
  }
}

/* ---------------------------------------------------------------------- */

void FixPIMDLangevin::press_o_step()
{
  if (pstyle == ISO) {
    if (universe->me == 0) vw[0] = c1 * vw[0] + c2 * sqrt(1.0 / W / beta_np) * random->gaussian();
    MPI_Barrier(universe->uworld);
    MPI_Bcast(&vw[0], 1, MPI_DOUBLE, 0, universe->uworld);
  } else if (pstyle == ANISO) {
    if (universe->me == 0) {
      for (int ii = 0; ii < 3; ii++) {
        if (p_flag[ii]) vw[ii] = c1 * vw[ii] + c2 * sqrt(1.0 / W / beta_np) * random->gaussian();
      }
    }
    MPI_Barrier(universe->uworld);
    MPI_Bcast(&vw, 3, MPI_DOUBLE, 0, universe->uworld);
  }
}

/* ---------------------------------------------------------------------- */

void FixPIMDLangevin::langevin_init()
{
  double beta = 1.0 / kt;
  const double _omega_np = np / beta / hbar;
  double _omega_np_dt_half = _omega_np * update->dt * 0.5;

  _omega_k = new double[np];
  Lan_c = new double[np];
  Lan_s = new double[np];
  if (method == NMPIMD) {
    if (fmmode == PHYSICAL) {
      for (int i = 0; i < np; i++) {
        _omega_k[i] = _omega_np * sqrt(lam[i]) / sqrt(fmass);
        Lan_c[i] = cos(sqrt(lam[i]) * _omega_np_dt_half);
        Lan_s[i] = sin(sqrt(lam[i]) * _omega_np_dt_half);
      }
    } else if (fmmode == NORMAL) {
      for (int i = 0; i < np; i++) {
        _omega_k[i] = _omega_np / sqrt(fmass);
        Lan_c[i] = cos(_omega_np_dt_half);
        Lan_s[i] = sin(_omega_np_dt_half);
      }
    } else {
      error->universe_all(FLERR, "Unknown fmmode setting; only physical and normal are supported!");
    }
  }

  if (tau > 0)
    gamma = 1.0 / tau;
  else
    gamma = np / beta / hbar;

  if (integrator == OBABO)
    c1 = exp(-gamma * 0.5 * update->dt);    // tau is the damping time of the centroid mode.
  else if (integrator == BAOAB)
    c1 = exp(-gamma * update->dt);
  else
    error->universe_all(FLERR,
                        "Unknown integrator parameter for fix pimd/langevin. Only obabo and "
                        "baoab integrators are supported!");

  c2 = sqrt(1.0 - c1 * c1);    // note that c1 and c2 here only works for the centroid mode.

  if (thermostat == PILE_L) {
    std::string out = "Initializing PI Langevin equation thermostat...\n";
    out += "  Bead ID    |    omega    |    tau    |    c1    |    c2\n";
    if (method == NMPIMD) {
      tau_k = new double[np];
      c1_k = new double[np];
      c2_k = new double[np];
      tau_k[0] = tau;
      c1_k[0] = c1;
      c2_k[0] = c2;
      for (int i = 1; i < np; i++) {
        tau_k[i] = 0.5 / pilescale / _omega_k[i];
        if (integrator == OBABO)
          c1_k[i] = exp(-0.5 * update->dt / tau_k[i]);
        else if (integrator == BAOAB)
          c1_k[i] = exp(-1.0 * update->dt / tau_k[i]);
        else
          error->universe_all(FLERR,
                              "Unknown integrator parameter for fix pimd/langevin. Only obabo and "
                              "baoab integrators are supported!");
        c2_k[i] = sqrt(1.0 - c1_k[i] * c1_k[i]);
      }
      for (int i = 0; i < np; i++) {
        out += fmt::format("      {:d}     {:.8e} {:.8e} {:.8e} {:.8e}\n", i, _omega_k[i], tau_k[i],
                           c1_k[i], c2_k[i]);
      }
    } else if (method == PIMD) {
      for (int i = 0; i < np; i++) {
        out += fmt::format("      {:d}     {:.8e} {:.8e} {:.8e} {:.8e}\n", i,
                           _omega_np / sqrt(fmass), tau, c1, c2);
      }
    }
    if (thermostat == PILE_L) out += "  PILE_L thermostat successfully initialized!\n";
    out += "\n";
    if (universe->me == 0) utils::logmesg(lmp, out);
  }
}

/* ---------------------------------------------------------------------- */

void FixPIMDLangevin::o_step()
{
  int nlocal = atom->nlocal;
  int *type = atom->type;
  double beta_np = 1.0 / force->boltz / Lan_temp * inverse_np * force->mvv2e;
  if (thermostat == PILE_L) {
    if (method == NMPIMD) {
      for (int i = 0; i < nlocal; i++) {
        atom->v[i][0] = c1_k[universe->iworld] * atom->v[i][0] +
            c2_k[universe->iworld] * sqrt(1.0 / mass[type[i]] / beta_np) * random->gaussian();
        atom->v[i][1] = c1_k[universe->iworld] * atom->v[i][1] +
            c2_k[universe->iworld] * sqrt(1.0 / mass[type[i]] / beta_np) * random->gaussian();
        atom->v[i][2] = c1_k[universe->iworld] * atom->v[i][2] +
            c2_k[universe->iworld] * sqrt(1.0 / mass[type[i]] / beta_np) * random->gaussian();
      }
    } else if (method == PIMD) {
      for (int i = 0; i < nlocal; i++) {
        atom->v[i][0] =
            c1 * atom->v[i][0] + c2 * sqrt(1.0 / mass[type[i]] / beta_np) * random->gaussian();
        atom->v[i][1] =
            c1 * atom->v[i][1] + c2 * sqrt(1.0 / mass[type[i]] / beta_np) * random->gaussian();
        atom->v[i][2] =
            c1 * atom->v[i][2] + c2 * sqrt(1.0 / mass[type[i]] / beta_np) * random->gaussian();
      }
    }
  }
}

/* ----------------------------------------------------------------------
   Normal Mode PIMD
   ------------------------------------------------------------------------- */

void FixPIMDLangevin::nmpimd_init()
{
  memory->create(M_x2xp, np, np, "fix_feynman:M_x2xp");
  memory->create(M_xp2x, np, np, "fix_feynman:M_xp2x");

  lam = (double *) memory->smalloc(sizeof(double) * np, "FixPIMDLangevin::lam");

  // Set up  eigenvalues
  for (int i = 0; i < np; i++) {
    double sin_tmp = sin(i * MY_PI / np);
    lam[i] = 4 * sin_tmp * sin_tmp;
  }

  // Set up eigenvectors for degenerated modes
<<<<<<< HEAD
  const double sqrtnp = sqrt((double)np);
=======
  const double sqrtnp = sqrt((double) np);
>>>>>>> 05e836f5
  for (int j = 0; j < np; j++) {
    for (int i = 1; i < int(np / 2) + 1; i++) {
      M_x2xp[i][j] = MY_SQRT2 * cos(MY_2PI * double(i) * double(j) / double(np)) / sqrtnp;
    }
    for (int i = int(np / 2) + 1; i < np; i++) {
      M_x2xp[i][j] = MY_SQRT2 * sin(MY_2PI * double(i) * double(j) / double(np)) / sqrtnp;
    }
  }

  // Set up eigenvectors for non-degenerated modes
  for (int i = 0; i < np; i++) {
    M_x2xp[0][i] = 1.0 / sqrtnp;
    if (np % 2 == 0) M_x2xp[np / 2][i] = 1.0 / sqrtnp * powint(-1.0, i);
  }

  // Set up Ut
  for (int i = 0; i < np; i++)
    for (int j = 0; j < np; j++) { M_xp2x[i][j] = M_x2xp[j][i]; }

  // Set up fictitious masses
  int iworld = universe->iworld;
  for (int i = 1; i <= atom->ntypes; i++) {
    mass[i] = atom->mass[i];
    mass[i] *= fmass;
    if (iworld) {
      if (fmmode == PHYSICAL) {
        mass[i] *= 1.0;
      } else if (fmmode == NORMAL) {
        mass[i] *= lam[iworld];
      }
    }
  }
}

/* ---------------------------------------------------------------------- */

void FixPIMDLangevin::nmpimd_transform(double **src, double **des, double *vector)
{
  if (cmode == SINGLE_PROC) {
    for (int i = 0; i < ntotal; i++) {
      for (int d = 0; d < 3; d++) {
        bufsorted[i][d] = 0.0;
        for (int j = 0; j < nreplica; j++) {
          bufsorted[i][d] += src[j * ntotal + i][d] * vector[j];
        }
      }
    }
    for (int i = 0; i < ntotal; i++) {
      tagint tagtmp = atom->tag[i];
      for (int d = 0; d < 3; d++) { des[i][d] = bufsorted[tagtmp - 1][d]; }
    }
  } else if (cmode == MULTI_PROC) {
    int n = atom->nlocal;
    int m = 0;

    for (int i = 0; i < n; i++)
      for (int d = 0; d < 3; d++) {
        des[i][d] = 0.0;
        for (int j = 0; j < np; j++) { des[i][d] += (src[j][m] * vector[j]); }
        m++;
      }
  }
}

/* ---------------------------------------------------------------------- */

void FixPIMDLangevin::spring_force()
{
  spring_energy = 0.0;

  double **x = atom->x;
  double **f = atom->f;
  double *_mass = atom->mass;
  int *type = atom->type;
  int nlocal = atom->nlocal;
  tagint *tagtmp = atom->tag;

  // printf("iworld = %d, x_last = %d, x_next = %d\n", universe->iworld, x_last, x_next);
  int *mask = atom->mask;

  // int idx_tmp = atom->map(1);

  for (int i = 0; i < nlocal; i++) {
    if (mask[i] & groupbit) {
      double delx1 = bufsortedall[x_last * nlocal + tagtmp[i] - 1][0] - x[i][0];
      double dely1 = bufsortedall[x_last * nlocal + tagtmp[i] - 1][1] - x[i][1];
      double delz1 = bufsortedall[x_last * nlocal + tagtmp[i] - 1][2] - x[i][2];

      double delx2 = bufsortedall[x_next * nlocal + tagtmp[i] - 1][0] - x[i][0];
      double dely2 = bufsortedall[x_next * nlocal + tagtmp[i] - 1][1] - x[i][1];
      double delz2 = bufsortedall[x_next * nlocal + tagtmp[i] - 1][2] - x[i][2];

      double ff = fbond * _mass[type[i]];
      // double ff = 0;

      double dx = delx1 + delx2;
      double dy = dely1 + dely2;
      double dz = delz1 + delz2;

      f[i][0] += (dx) *ff;
      f[i][1] += (dy) *ff;
      f[i][2] += (dz) *ff;

      spring_energy += 0.5 * ff * (delx2 * delx2 + dely2 * dely2 + delz2 * delz2);
    }
  }
}

/* ----------------------------------------------------------------------
   Comm operations
   ------------------------------------------------------------------------- */

void FixPIMDLangevin::comm_init()
{
  if (sizeplan) {
    delete[] plansend;
    delete[] planrecv;
  }

  sizeplan = np - 1;
  plansend = new int[sizeplan];
  planrecv = new int[sizeplan];
  modeindex = new int[sizeplan];
  for (int i = 0; i < sizeplan; i++) {
    int isend, irecv;
    isend = ireplica + i + 1;
    if (isend >= nreplica) isend -= nreplica;
    irecv = ireplica - (i + 1);
    if (irecv < 0) irecv += nreplica;
    plansend[i] = universe->root_proc[isend];
    planrecv[i] = universe->root_proc[irecv];
    modeindex[i] = irecv;
  }

  x_next = (universe->iworld + 1 + universe->nworlds) % (universe->nworlds);
  x_last = (universe->iworld - 1 + universe->nworlds) % (universe->nworlds);
}

/* ---------------------------------------------------------------------- */

void FixPIMDLangevin::reallocate_xc()
{
  maxxc = atom->nmax;
  memory->destroy(xc);
  memory->create(xc, maxxc, 3, "FixPIMDLangevin:xc");
}

/* ---------------------------------------------------------------------- */

void FixPIMDLangevin::reallocate_x_unwrap()
{
  maxunwrap = atom->nmax;
  memory->destroy(x_unwrap);
  memory->create(x_unwrap, maxunwrap, 3, "FixPIMDLangevin:x_unwrap");
}

/* ---------------------------------------------------------------------- */

void FixPIMDLangevin::reallocate()
{
  maxlocal = atom->nmax;
  memory->destroy(bufsend);
  memory->destroy(bufrecv);
  memory->destroy(tagsend);
  memory->destroy(tagrecv);
  memory->destroy(bufbeads);
  memory->create(bufsend, maxlocal, 3, "FixPIMDLangevin:bufsend");
  memory->create(bufrecv, maxlocal, 3, "FixPIMDLangevin:bufrecv");
  memory->create(tagsend, maxlocal, "FixPIMDLangevin:tagsend");
  memory->create(tagrecv, maxlocal, "FixPIMDLangevin:tagrecv");
  memory->create(bufbeads, nreplica, maxlocal * 3, "FixPIMDLangevin:bufrecv");
}

/* ---------------------------------------------------------------------- */

void FixPIMDLangevin::inter_replica_comm(double **ptr)
{
  MPI_Request requests[2];
  MPI_Status statuses[2];
  if (atom->nmax > maxlocal) reallocate();
  int nlocal = atom->nlocal;
  tagint *tag = atom->tag;
  int i, m;

  // copy local values
  for (i = 0; i < nlocal; i++) {
    bufbeads[ireplica][3 * i + 0] = ptr[i][0];
    bufbeads[ireplica][3 * i + 1] = ptr[i][1];
    bufbeads[ireplica][3 * i + 2] = ptr[i][2];
  }

  // communicate values from the other beads
  if (cmode == SINGLE_PROC) {
    m = 0;
    for (i = 0; i < nlocal; i++) {
      tagint tagtmp = atom->tag[i];
      bufsorted[tagtmp - 1][0] = ptr[i][0];
      bufsorted[tagtmp - 1][1] = ptr[i][1];
      bufsorted[tagtmp - 1][2] = ptr[i][2];
      m++;
    }
    MPI_Allgather(&m, 1, MPI_INT, counts, 1, MPI_INT, universe->uworld);
    for (i = 0; i < nreplica; i++) counts[i] *= 3;
    displacements[0] = 0;
    for (i = 0; i < nreplica - 1; i++) displacements[i + 1] = displacements[i] + counts[i];
    MPI_Allgatherv(bufsorted[0], 3 * m, MPI_DOUBLE, bufsortedall[0], counts, displacements,
                   MPI_DOUBLE, universe->uworld);
  } else if (cmode == MULTI_PROC) {
    m = 0;
    for (i = 0; i < nlocal; i++) {
      tagsend[m] = tag[i];
      bufsend[m][0] = ptr[i][0];
      bufsend[m][1] = ptr[i][1];
      bufsend[m][2] = ptr[i][2];
      m++;
    }
    MPI_Gather(&m, 1, MPI_INT, counts, 1, MPI_INT, 0, world);
    displacements[0] = 0;
    for (i = 0; i < nprocs - 1; i++) displacements[i + 1] = displacements[i] + counts[i];
    MPI_Gatherv(tagsend, m, MPI_LMP_TAGINT, tagsendall, counts, displacements, MPI_LMP_TAGINT, 0,
                world);
    for (i = 0; i < nprocs; i++) counts[i] *= 3;
    for (i = 0; i < nprocs - 1; i++) displacements[i + 1] = displacements[i] + counts[i];
    MPI_Gatherv(bufsend[0], 3 * m, MPI_DOUBLE, bufsendall[0], counts, displacements, MPI_DOUBLE, 0,
                world);
    for (int iplan = 0; iplan < sizeplan; iplan++) {
      if (me == 0) {
        MPI_Irecv(bufrecvall[0], 3 * ntotal, MPI_DOUBLE, planrecv[iplan], 0, universe->uworld,
                  &requests[0]);
        MPI_Irecv(tagrecvall, ntotal, MPI_LMP_TAGINT, planrecv[iplan], 0, universe->uworld,
                  &requests[1]);
        MPI_Send(bufsendall[0], 3 * ntotal, MPI_DOUBLE, plansend[iplan], 0, universe->uworld);
        MPI_Send(tagsendall, ntotal, MPI_LMP_TAGINT, plansend[iplan], 0, universe->uworld);
        MPI_Waitall(2, requests, statuses);
      }
      MPI_Bcast(tagrecvall, ntotal, MPI_LMP_TAGINT, 0, world);
      MPI_Bcast(bufrecvall[0], 3 * ntotal, MPI_DOUBLE, 0, world);
      for (i = 0; i < ntotal; i++) {
        m = atom->map(tagrecvall[i]);
        if (m < 0 || m >= nlocal) continue;
        bufbeads[modeindex[iplan]][3 * m + 0] = bufrecvall[i][0];
        bufbeads[modeindex[iplan]][3 * m + 1] = bufrecvall[i][1];
        bufbeads[modeindex[iplan]][3 * m + 2] = bufrecvall[i][2];
      }
    }
  }
}

/* ---------------------------------------------------------------------- */

void FixPIMDLangevin::remove_com_motion()
{
  if (method == NMPIMD) {
    if (universe->iworld == 0) {
      double **v = atom->v;
      int *mask = atom->mask;
      int nlocal = atom->nlocal;
      if (dynamic) masstotal = group->mass(igroup);
      double vcm[3];
      group->vcm(igroup, masstotal, vcm);
      for (int i = 0; i < nlocal; i++) {
        if (mask[i] & groupbit) {
          v[i][0] -= vcm[0];
          v[i][1] -= vcm[1];
          v[i][2] -= vcm[2];
        }
      }
    }
  } else if (method == PIMD) {
    double **v = atom->v;
    int *mask = atom->mask;
    int nlocal = atom->nlocal;
    if (dynamic) masstotal = group->mass(igroup);
    double vcm[3];
    group->vcm(igroup, masstotal, vcm);
    for (int i = 0; i < nlocal; i++) {
      if (mask[i] & groupbit) {
        v[i][0] -= vcm[0];
        v[i][1] -= vcm[1];
        v[i][2] -= vcm[2];
      }
    }
  } else {
    error->all(FLERR, "Unknown method for fix pimd/langevin. Only nmpimd and pimd are supported!");
  }
}

/* ---------------------------------------------------------------------- */

void FixPIMDLangevin::compute_xf_vir()
{
  int nlocal = atom->nlocal;
  double xf = 0.0;
  vir_ = 0.0;
  for (int i = 0; i < nlocal; i++) {
    for (int j = 0; j < 3; j++) { xf += x_unwrap[i][j] * atom->f[i][j]; }
  }
  MPI_Allreduce(&xf, &vir_, 1, MPI_DOUBLE, MPI_SUM, universe->uworld);
}

/* ---------------------------------------------------------------------- */

void FixPIMDLangevin::compute_cvir()
{
  int nlocal = atom->nlocal;
  double xcf = 0.0;
  centroid_vir = 0.0;
  for (int i = 0; i < nlocal; i++) {
    for (int j = 0; j < 3; j++) { xcf += (x_unwrap[i][j] - xc[i][j]) * atom->f[i][j]; }
  }
  MPI_Allreduce(&xcf, &centroid_vir, 1, MPI_DOUBLE, MPI_SUM, universe->uworld);
  if (pstyle == ANISO) {
    for (int i = 0; i < 6; i++) c_vir_tensor[i] = 0.0;
    for (int i = 0; i < nlocal; i++) {
      c_vir_tensor[0] += (x_unwrap[i][0] - xc[i][0]) * atom->f[i][0];
      c_vir_tensor[1] += (x_unwrap[i][1] - xc[i][1]) * atom->f[i][1];
      c_vir_tensor[2] += (x_unwrap[i][2] - xc[i][2]) * atom->f[i][2];
      c_vir_tensor[3] += (x_unwrap[i][0] - xc[i][0]) * atom->f[i][1];
      c_vir_tensor[4] += (x_unwrap[i][0] - xc[i][0]) * atom->f[i][2];
      c_vir_tensor[5] += (x_unwrap[i][1] - xc[i][1]) * atom->f[i][2];
    }
    MPI_Allreduce(MPI_IN_PLACE, &c_vir_tensor, 6, MPI_DOUBLE, MPI_SUM, universe->uworld);
  }
}

/* ---------------------------------------------------------------------- */

void FixPIMDLangevin::compute_vir()
{
  double volume = domain->xprd * domain->yprd * domain->zprd;
  c_press->compute_vector();
  virial[0] = c_press->vector[0] * volume;
  virial[1] = c_press->vector[1] * volume;
  virial[2] = c_press->vector[2] * volume;
  virial[3] = c_press->vector[3] * volume;
  virial[4] = c_press->vector[4] * volume;
  virial[5] = c_press->vector[5] * volume;
  for (int i = 0; i < 6; i++) virial[i] /= universe->procs_per_world[universe->iworld];
  double vir_bead = (virial[0] + virial[1] + virial[2]);
  MPI_Allreduce(&vir_bead, &vir, 1, MPI_DOUBLE, MPI_SUM, universe->uworld);
  MPI_Allreduce(MPI_IN_PLACE, &virial[0], 6, MPI_DOUBLE, MPI_SUM, universe->uworld);
}

/* ---------------------------------------------------------------------- */

void FixPIMDLangevin::compute_stress_tensor()
{
  int nlocal = atom->nlocal;
  int *type = atom->type;
  if (universe->iworld == 0) {
    double inv_volume = 1.0 / (domain->xprd * domain->yprd * domain->zprd);
    for (int i = 0; i < 6; i++) ke_tensor[i] = 0.0;
    for (int i = 0; i < nlocal; i++) {
      ke_tensor[0] += 0.5 * mass[type[i]] * atom->v[i][0] * atom->v[i][0] * force->mvv2e;
      ke_tensor[1] += 0.5 * mass[type[i]] * atom->v[i][1] * atom->v[i][1] * force->mvv2e;
      ke_tensor[2] += 0.5 * mass[type[i]] * atom->v[i][2] * atom->v[i][2] * force->mvv2e;
      ke_tensor[3] += 0.5 * mass[type[i]] * atom->v[i][0] * atom->v[i][1] * force->mvv2e;
      ke_tensor[4] += 0.5 * mass[type[i]] * atom->v[i][0] * atom->v[i][2] * force->mvv2e;
      ke_tensor[5] += 0.5 * mass[type[i]] * atom->v[i][1] * atom->v[i][2] * force->mvv2e;
    }
    MPI_Allreduce(MPI_IN_PLACE, &ke_tensor, 6, MPI_DOUBLE, MPI_SUM, world);
    for (int i = 0; i < 6; i++) {
      stress_tensor[i] =
          inv_volume * ((2 * ke_tensor[i] - c_vir_tensor[i]) * force->nktv2p + virial[i]) / np;
    }
  }
  MPI_Bcast(&stress_tensor, 6, MPI_DOUBLE, 0, universe->uworld);
}

/* ---------------------------------------------------------------------- */

void FixPIMDLangevin::compute_totke()
{
  double kine = 0.0;
  totke = ke_bead = 0.0;
  int nlocal = atom->nlocal;
  int *type = atom->type;
  for (int i = 0; i < nlocal; i++) {
    for (int j = 0; j < 3; j++) { kine += 0.5 * mass[type[i]] * atom->v[i][j] * atom->v[i][j]; }
  }
  kine *= force->mvv2e;
  MPI_Allreduce(&kine, &ke_bead, 1, MPI_DOUBLE, MPI_SUM, world);
  MPI_Allreduce(&ke_bead, &totke, 1, MPI_DOUBLE, MPI_SUM, universe->uworld);
  totke /= universe->procs_per_world[universe->iworld];
}

/* ---------------------------------------------------------------------- */

void FixPIMDLangevin::compute_spring_energy()
{
  if (method == NMPIMD) {
    spring_energy = 0.0;
    total_spring_energy = se_bead = 0.0;

    double **x = atom->x;
    double *_mass = atom->mass;
    int *type = atom->type;
    int nlocal = atom->nlocal;

    for (int i = 0; i < nlocal; i++) {
      spring_energy += 0.5 * _mass[type[i]] * fbond * lam[universe->iworld] *
          (x[i][0] * x[i][0] + x[i][1] * x[i][1] + x[i][2] * x[i][2]);
    }
    MPI_Allreduce(&spring_energy, &se_bead, 1, MPI_DOUBLE, MPI_SUM, world);
    MPI_Allreduce(&se_bead, &total_spring_energy, 1, MPI_DOUBLE, MPI_SUM, universe->uworld);
    total_spring_energy /= universe->procs_per_world[universe->iworld];
  } else if (method == PIMD) {
    total_spring_energy = se_bead = 0.0;
    MPI_Allreduce(&spring_energy, &se_bead, 1, MPI_DOUBLE, MPI_SUM, world);
    MPI_Allreduce(&se_bead, &total_spring_energy, 1, MPI_DOUBLE, MPI_SUM, universe->uworld);
    total_spring_energy /= universe->procs_per_world[universe->iworld];
  } else {
    error->universe_all(
        FLERR,
        "Unknown method parameter for fix pimd/langevin. Only nmpimd and pimd are supported!");
  }
}

/* ---------------------------------------------------------------------- */

void FixPIMDLangevin::compute_pote()
{
  pe_bead = 0.0;
  pote = 0.0;
  c_pe->compute_scalar();
  pe_bead = c_pe->scalar;
  double pot_energy_partition = pe_bead / universe->procs_per_world[universe->iworld];
  MPI_Allreduce(&pot_energy_partition, &pote, 1, MPI_DOUBLE, MPI_SUM, universe->uworld);
}

/* ---------------------------------------------------------------------- */

void FixPIMDLangevin::compute_tote()
{
  tote = totke + pote + total_spring_energy;
}

/* ---------------------------------------------------------------------- */

void FixPIMDLangevin::compute_t_prim()
{
  t_prim = 1.5 * atom->natoms * np * force->boltz * temp - total_spring_energy * inverse_np;
}

/* ---------------------------------------------------------------------- */

void FixPIMDLangevin::compute_t_vir()
{
  t_vir = -0.5 * inverse_np * vir_;
  t_cv = 1.5 * atom->natoms * force->boltz * temp - 0.5 * inverse_np * centroid_vir;
}

/* ---------------------------------------------------------------------- */

void FixPIMDLangevin::compute_p_prim()
{
  double inv_volume = 1.0 / (domain->xprd * domain->yprd * domain->zprd);
  p_prim = atom->natoms * np * force->boltz * temp * inv_volume -
      1.0 / 1.5 * inv_volume * total_spring_energy;
  p_prim *= force->nktv2p;
}

/* ---------------------------------------------------------------------- */

void FixPIMDLangevin::compute_p_cv()
{
  double inv_volume = 1.0 / (domain->xprd * domain->yprd * domain->zprd);
  p_md = THIRD * inv_volume * (totke + vir);
  if (method == NMPIMD) {
    if (universe->iworld == 0) {
      p_cv = THIRD * inv_volume * ((2.0 * ke_bead - centroid_vir) * force->nktv2p + vir) / np;
    }
    MPI_Bcast(&p_cv, 1, MPI_DOUBLE, 0, universe->uworld);
  } else if (method == PIMD) {
    p_cv = THIRD * inv_volume * ((2.0 * totke / np - centroid_vir) * force->nktv2p + vir) / np;
  } else {
    error->universe_all(
        FLERR,
        "Unknown method parameter for fix pimd/langevin. Only nmpimd and pimd are supported!");
  }
}

/* ---------------------------------------------------------------------- */

void FixPIMDLangevin::compute_totenthalpy()
{
  double volume = domain->xprd * domain->yprd * domain->zprd;
  if (barostat == BZP) {
    if (pstyle == ISO) {
      totenthalpy = tote + 0.5 * W * vw[0] * vw[0] * inverse_np + p_hydro * volume / force->nktv2p -
          Vcoeff * kt * log(volume);
    } else if (pstyle == ANISO) {
      totenthalpy = tote + 0.5 * W * vw[0] * vw[0] * inverse_np +
          0.5 * W * vw[1] * vw[1] * inverse_np + 0.5 * W * vw[2] * vw[2] * inverse_np +
          p_hydro * volume / force->nktv2p - Vcoeff * kt * log(volume);
    }
  } else if (barostat == MTTK)
    totenthalpy = tote + 1.5 * W * vw[0] * vw[0] * inverse_np + p_hydro * (volume - vol0);
}

/* ----------------------------------------------------------------------
   pack entire state of Fix into one write
------------------------------------------------------------------------- */

void FixPIMDLangevin::write_restart(FILE *fp)
{
  int nsize = size_restart_global();

  double *list;
  memory->create(list, nsize, "FixPIMDLangevin:list");

  pack_restart_data(list);

  if (comm->me == 0) {
    int size = nsize * sizeof(double);
    fwrite(&size, sizeof(int), 1, fp);
    fwrite(list, sizeof(double), nsize, fp);
  }

  memory->destroy(list);
}
/* ---------------------------------------------------------------------- */

int FixPIMDLangevin::size_restart_global()
{
  int nsize = 6;

  return nsize;
}

/* ---------------------------------------------------------------------- */

int FixPIMDLangevin::pack_restart_data(double *list)
{
  int n = 0;
  for (int i = 0; i < 6; i++) list[n++] = vw[i];
  return n;
}

/* ---------------------------------------------------------------------- */

void FixPIMDLangevin::restart(char *buf)
{
  int n = 0;
  auto list = (double *) buf;
  for (int i = 0; i < 6; i++) vw[i] = list[n++];
}

/* ---------------------------------------------------------------------- */

double FixPIMDLangevin::compute_vector(int n)
{
  if (n == 0) return ke_bead;
  if (n == 1) return se_bead;
  if (n == 2) return pe_bead;
  if (n == 3) return tote;
  if (n == 4) return t_prim;
  if (n == 5) return t_vir;
  if (n == 6) return t_cv;
  if (n == 7) return p_prim;
  if (n == 8) return p_md;
  if (n == 9) return p_cv;

  if (pstat_flag) {
    double volume = domain->xprd * domain->yprd * domain->zprd;
    if (pstyle == ISO) {
      if (n == 10) return vw[0];
      if (barostat == BZP) {
        if (n == 11) return 0.5 * W * vw[0] * vw[0];
      } else if (barostat == MTTK) {
        if (n == 11) return 1.5 * W * vw[0] * vw[0];
      }
      if (n == 12) { return np * Pext * volume / force->nktv2p; }
      if (n == 13) { return -Vcoeff * np * kt * log(volume); }
      if (n == 14) return totenthalpy;
    } else if (pstyle == ANISO) {
      if (n == 10) return vw[0];
      if (n == 11) return vw[1];
      if (n == 12) return vw[2];
      if (n == 13) return 0.5 * W * (vw[0] * vw[0] + vw[1] * vw[1] + vw[2] * vw[2]);
      if (n == 14) { return np * Pext * volume / force->nktv2p; }
      if (n == 15) {
        double volume = domain->xprd * domain->yprd * domain->zprd;
        return -Vcoeff * np * kt * log(volume);
      }
      if (n == 16) return totenthalpy;
    }
  }

  return 0.0;
}<|MERGE_RESOLUTION|>--- conflicted
+++ resolved
@@ -49,14 +49,8 @@
 using namespace FixConst;
 using MathConst::MY_2PI;
 using MathConst::MY_PI;
-<<<<<<< HEAD
-using MathConst::MY_2PI;
-using MathConst::THIRD;
-using MathConst::MY_SQRT2;
-=======
 using MathConst::MY_SQRT2;
 using MathConst::THIRD;
->>>>>>> 05e836f5
 using MathSpecial::powint;
 
 enum { PIMD, NMPIMD };
@@ -754,11 +748,7 @@
       }
     }
 
-<<<<<<< HEAD
-    const double sqrtnp = sqrt((double)np);
-=======
     const double sqrtnp = sqrt((double) np);
->>>>>>> 05e836f5
     for (int i = 0; i < nlocal; i++) {
       xcall[3 * (tag[i] - 1) + 0] = x[i][0] / sqrtnp;
       xcall[3 * (tag[i] - 1) + 1] = x[i][1] / sqrtnp;
@@ -1128,11 +1118,7 @@
   }
 
   // Set up eigenvectors for degenerated modes
-<<<<<<< HEAD
-  const double sqrtnp = sqrt((double)np);
-=======
   const double sqrtnp = sqrt((double) np);
->>>>>>> 05e836f5
   for (int j = 0; j < np; j++) {
     for (int i = 1; i < int(np / 2) + 1; i++) {
       M_x2xp[i][j] = MY_SQRT2 * cos(MY_2PI * double(i) * double(j) / double(np)) / sqrtnp;
