--- conflicted
+++ resolved
@@ -32,13 +32,8 @@
  private:
   char *id;
   int *select;
-<<<<<<< HEAD
-  int style,ivalue,newtype,count,index_custom,icol_custom;
-  int ximage,yimage,zimage,ximageflag,yimageflag,zimageflag;
-=======
-  int style, ivalue, newtype, count, index_custom;
+  int style, ivalue, newtype, count, index_custom, icol_custom;
   int ximage, yimage, zimage, ximageflag, yimageflag, zimageflag;
->>>>>>> dad9942b
   int cc_index;
   bigint nsubset;
   double dvalue, xvalue, yvalue, zvalue, wvalue, fraction;
