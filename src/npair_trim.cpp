/* ----------------------------------------------------------------------
   LAMMPS - Large-scale Atomic/Molecular Massively Parallel Simulator
   https://www.lammps.org/, Sandia National Laboratories
   LAMMPS development team: developers@lammps.org

   Trimright (2003) Sandia Corporation.  Under the terms of Contract
   DE-AC04-94AL85000 with Sandia Corporation, the U.S. Government retains
   certain rights in this software.  This software is distributed under
   the GNU General Public License.

   See the README file in the top-level LAMMPS directory.
------------------------------------------------------------------------- */

#include "npair_trim.h"

#include "atom.h"
#include "error.h"
#include "my_page.h"
#include "neigh_list.h"

using namespace LAMMPS_NS;

/* ---------------------------------------------------------------------- */

NPairTrim::NPairTrim(LAMMPS *lmp) : NPair(lmp) {}

/* ----------------------------------------------------------------------
   create list which is a trimmed version of parent list
------------------------------------------------------------------------- */

void NPairTrim::build(NeighList *list)
{
  NeighList *listcopy = list->listcopy;

  double cutsq_custom = cutoff_custom * cutoff_custom;

  int ii, jj, n, jnum, joriginal;
  int *neighptr, *jlist;
  double xtmp, ytmp, ztmp;
  double delx, dely, delz, rsq;

  double **x = atom->x;

  int *ilist = list->ilist;
  int *numneigh = list->numneigh;
  int **firstneigh = list->firstneigh;
  MyPage<int> *ipage = list->ipage;
  ipage->reset();

  int *ilist_copy = listcopy->ilist;
  int *numneigh_copy = listcopy->numneigh;
  int **firstneigh_copy = listcopy->firstneigh;
  int inum = listcopy->inum;
  int gnum = listcopy->gnum;

  list->inum = inum;
  list->gnum = gnum;
<<<<<<< HEAD

  int inum_trim = inum;
  if (list->ghost) inum_trim += gnum;

=======

  int inum_trim = inum;
  if (list->ghost) inum_trim += gnum;

>>>>>>> 05e836f5
  for (ii = 0; ii < inum_trim; ii++) {
    n = 0;
    neighptr = ipage->vget();

    const int i = ilist_copy[ii];
    ilist[ii] = i;
    xtmp = x[i][0];
    ytmp = x[i][1];
    ztmp = x[i][2];

    // loop over copy list with larger cutoff and trim to shorter cutoff

    jlist = firstneigh_copy[i];
    jnum = numneigh_copy[i];

    for (jj = 0; jj < jnum; jj++) {
      joriginal = jlist[jj];
      const int j = joriginal & NEIGHMASK;

      delx = xtmp - x[j][0];
      dely = ytmp - x[j][1];
      delz = ztmp - x[j][2];
      rsq = delx * delx + dely * dely + delz * delz;

      if (rsq > cutsq_custom) continue;

      neighptr[n++] = joriginal;
    }

    firstneigh[i] = neighptr;
    numneigh[i] = n;
    ipage->vgot(n);
    if (ipage->status()) error->one(FLERR, "Neighbor list overflow, boost neigh_modify one");
  }
}<|MERGE_RESOLUTION|>--- conflicted
+++ resolved
@@ -55,17 +55,10 @@
 
   list->inum = inum;
   list->gnum = gnum;
-<<<<<<< HEAD
 
   int inum_trim = inum;
   if (list->ghost) inum_trim += gnum;
 
-=======
-
-  int inum_trim = inum;
-  if (list->ghost) inum_trim += gnum;
-
->>>>>>> 05e836f5
   for (ii = 0; ii < inum_trim; ii++) {
     n = 0;
     neighptr = ipage->vget();
