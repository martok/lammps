--- conflicted
+++ resolved
@@ -53,22 +53,6 @@
 
 /* ---------------------------------------------------------------------- */
 
-<<<<<<< HEAD
-void ComputeTorqueChunk::init()
-{
-  int icompute = modify->find_compute(idchunk);
-  if (icompute < 0)
-    error->all(FLERR,"Chunk/atom compute does not exist for "
-               "compute torque/chunk");
-  cchunk = dynamic_cast<ComputeChunkAtom *>(modify->compute[icompute]);
-  if (strcmp(cchunk->style,"chunk/atom") != 0)
-    error->all(FLERR,"Compute torque/chunk does not use chunk/atom compute");
-}
-
-/* ---------------------------------------------------------------------- */
-
-=======
->>>>>>> 554db7da
 void ComputeTorqueChunk::compute_array()
 {
   int i, index;
@@ -141,51 +125,6 @@
 
   MPI_Allreduce(&torque[0][0], &torqueall[0][0], 3 * nchunk, MPI_DOUBLE, MPI_SUM, world);
 }
-<<<<<<< HEAD
-
-/* ----------------------------------------------------------------------
-   decrement lock counter in compute chunk/atom, it if still exists
-------------------------------------------------------------------------- */
-
-void ComputeTorqueChunk::lock_disable()
-{
-  int icompute = modify->find_compute(idchunk);
-  if (icompute >= 0) {
-    cchunk = dynamic_cast<ComputeChunkAtom *>(modify->compute[icompute]);
-    cchunk->lockcount--;
-  }
-}
-
-/* ----------------------------------------------------------------------
-   calculate and return # of chunks = length of vector/array
-------------------------------------------------------------------------- */
-
-int ComputeTorqueChunk::lock_length()
-{
-  nchunk = cchunk->setup_chunks();
-  return nchunk;
-}
-
-/* ----------------------------------------------------------------------
-   set the lock from startstep to stopstep
-------------------------------------------------------------------------- */
-
-void ComputeTorqueChunk::lock(Fix *fixptr, bigint startstep, bigint stopstep)
-{
-  cchunk->lock(fixptr,startstep,stopstep);
-}
-
-/* ----------------------------------------------------------------------
-   unset the lock
-------------------------------------------------------------------------- */
-
-void ComputeTorqueChunk::unlock(Fix *fixptr)
-{
-  cchunk->unlock(fixptr);
-}
-
-=======
->>>>>>> 554db7da
 /* ----------------------------------------------------------------------
    free and reallocate per-chunk arrays
 ------------------------------------------------------------------------- */
