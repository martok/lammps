--- conflicted
+++ resolved
@@ -1644,27 +1644,12 @@
   int jdim = twojmax + 1;
   int jdimpq = twojmax + 2;
 
-<<<<<<< HEAD
   memory->create(sna.map, ntypes+1, "pod:sna_map");
   memory->create(sna.idxcg_block, jdim*jdim*jdim, "pod:sna_idxcg_block");
   memory->create(sna.idxz_block, jdim*jdim*jdim, "pod:sna_idxz_block");
   memory->create(sna.idxb_block, jdim*jdim*jdim, "pod:sna_idxb_block");
   memory->create(sna.idxu_block, jdim, "pod:sna_idxu_block");
   memory->create(sna.idx_max, 5, "pod:sna_idx_max");
-=======
-  memory->create(sna.map, ntypes+1, "sna:map");  
-  memory->create(sna.idxcg_block, jdim*jdim*jdim, "sna:idxcg_block");
-  memory->create(sna.idxz_block, jdim*jdim*jdim, "sna:idxz_block");
-  memory->create(sna.idxb_block, jdim*jdim*jdim, "sna:idxb_block");
-  memory->create(sna.idxu_block, jdim, "sna:idxu_block");
-  memory->create(sna.idx_max, 5, "sna:idx_max");
-  //TemplateMalloc(&sna.map, ntypes+1, backend);
-//   TemplateMalloc(&sna.idxcg_block, jdim*jdim*jdim, backend);
-//   TemplateMalloc(&sna.idxz_block, jdim*jdim*jdim, backend);
-//   TemplateMalloc(&sna.idxb_block, jdim*jdim*jdim, backend);
-//   TemplateMalloc(&sna.idxu_block, jdim, backend);
-//   TemplateMalloc(&sna.idx_max, 5, backend);
->>>>>>> 33356aeb
 
   int idxb_count = 0;
   for(int j1 = 0; j1 <= twojmax; j1++)
@@ -1689,7 +1674,6 @@
           idxcg_count++;
       }
 
-<<<<<<< HEAD
   memory->create(sna.idxz, idxz_count*10, "pod:sna_idxz");
   memory->create(sna.idxb, idxb_count*3, "pod:sna_idxb");
   memory->create(sna.rcutsq, (ntypes+1)*(ntypes+1), "pod:sna_rcutsq");
@@ -1699,31 +1683,6 @@
   memory->create(sna.cglist, idxcg_count, "pod:sna_cglist");
   memory->create(sna.bzero, jdim, "pod:sna_bzero");
   memory->create(sna.fac, 168, "pod:sna_fac");
-=======
-  memory->create(sna.idxz, idxz_count*10, "sna:idxz");
-  memory->create(sna.idxb, idxb_count*3, "sna:idxb");
-
-  memory->create(sna.rcutsq, (ntypes+1)*(ntypes+1), "sna:rcutsq");
-  memory->create(sna.radelem, ntypes+1, "sna:radelem");
-  memory->create(sna.wjelem, ntypes+1, "sna:wjelem");
-
-  memory->create(sna.rootpqarray, jdimpq*jdimpq, "sna:rootpqarray");
-  memory->create(sna.cglist, idxcg_count, "sna:cglist");
-  memory->create(sna.bzero, jdim, "sna:bzero");
-  memory->create(sna.fac, 168, "sna:fac");
-  
-//   TemplateMalloc(&sna.idxz, idxz_count*10, backend);
-//   TemplateMalloc(&sna.idxb, idxb_count*3, backend);
-// 
-//   TemplateMalloc(&sna.rcutsq, (ntypes+1)*(ntypes+1), backend);
-//   TemplateMalloc(&sna.radelem, ntypes+1, backend);
-//   TemplateMalloc(&sna.wjelem, ntypes+1, backend);
-// 
-//   TemplateMalloc(&sna.rootpqarray, jdimpq*jdimpq, backend);
-//   TemplateMalloc(&sna.cglist, idxcg_count, backend);
-//   TemplateMalloc(&sna.bzero, jdim, backend);
-//   TemplateMalloc(&sna.fac, 168, backend);
->>>>>>> 33356aeb
 
   for (int i=0; i<jdimpq*jdimpq; i++)
     sna.rootpqarray[i] = 0;
