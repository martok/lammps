--- conflicted
+++ resolved
@@ -30,17 +30,10 @@
 
 #include "fix_rigid_meso.h"
 
-<<<<<<< HEAD
-#include "math_extra.h"
-#include "atom.h"
-#include "domain.h"
-#include "error.h"
-=======
 #include "atom.h"
 #include "domain.h"
 #include "error.h"
 #include "math_extra.h"
->>>>>>> 05e836f5
 #include "memory.h"
 
 using namespace LAMMPS_NS;
