# ----------------------------------------------------------------------
#   LAMMPS - Large-scale Atomic/Molecular Massively Parallel Simulator
#   http://lammps.sandia.gov, Sandia National Laboratories
#   Steve Plimpton, sjplimp@sandia.gov
#
#   Copyright (2003) Sandia Corporation.  Under the terms of Contract
#   DE-AC04-94AL85000 with Sandia Corporation, the U.S. Government retains
#   certain rights in this software.  This software is distributed under
#   the GNU General Public License.
#
#   See the README file in the top-level LAMMPS directory.
# -------------------------------------------------------------------------
# Python wrappers for the LAMMPS library via ctypes

# for python2/3 compatibility

from __future__ import print_function

# imports for simple LAMMPS python wrapper module "lammps"

import sys,traceback,types
from ctypes import *
from os.path import dirname,abspath,join
from inspect import getsourcefile

# imports for advanced LAMMPS python wrapper modules "PyLammps" and "IPyLammps"

from collections import namedtuple
import os
import select
import re
import sys

# various symbolic constants to be used
# in certain calls to select data formats
LAMMPS_INT    = 0
LAMMPS_INT2D  = 1
LAMMPS_DOUBLE = 2
LAMMPS_DOUBLE2D = 3
LAMMPS_BIGINT = 4
LAMMPS_TAGINT = 5
LAMMPS_STRING = 6

# these must be kept in sync with the enums in library.h
LMP_STYLE_GLOBAL = 0
LMP_STYLE_ATOM   = 1
LMP_STYLE_LOCAL  = 2

LMP_TYPE_SCALAR  = 0
LMP_TYPE_VECTOR  = 1
LMP_TYPE_ARRAY   = 2
LMP_SIZE_VECTOR  = 3
LMP_SIZE_ROWS    = 4
LMP_SIZE_COLS    = 5

LMP_VAR_EQUAL = 0
LMP_VAR_ATOM  = 1

# -------------------------------------------------------------------------

def get_ctypes_int(size):
  if size == 4:
    return c_int32
  elif size == 8:
    return c_int64
  return c_int

# -------------------------------------------------------------------------

class MPIAbortException(Exception):
  def __init__(self, message):
    self.message = message

  def __str__(self):
    return repr(self.message)

# -------------------------------------------------------------------------

class NeighList:
    """This is a wrapper class that exposes the contents of a neighbor list.

    It can be used like a regular Python list.

    Internally it uses the lower-level LAMMPS C-library interface.

    :param lmp: reference to instance of :py:class:`lammps`
    :type  lmp: lammps
    :param idx: neighbor list index
    :type  idx: int
    """
    def __init__(self, lmp, idx):
        self.lmp = lmp
        self.idx = idx

    def __str__(self):
        return "Neighbor List ({} atoms)".format(self.size)

    def __repr__(self):
        return self.__str__()

    @property
    def size(self):
        """
        :return: number of elements in neighbor list
        """
        return self.lmp.get_neighlist_size(self.idx)

    def get(self, element):
        """
        :return: tuple with atom local index, number of neighbors and array of neighbor local atom indices
        :rtype:  (int, int, numpy.array)
        """
        iatom, numneigh, neighbors = self.lmp.get_neighlist_element_neighbors(self.idx, element)
        return iatom, numneigh, neighbors

    # the methods below implement the iterator interface, so NeighList can be used like a regular Python list

    def __getitem__(self, element):
        return self.get(element)

    def __len__(self):
        return self.size

    def __iter__(self):
        inum = self.size

        for ii in range(inum):
            yield self.get(ii)

# -------------------------------------------------------------------------
# -------------------------------------------------------------------------

class lammps(object):
  """Create an instance of the LAMMPS Python class.

  .. _mpi4py_docs: https://mpi4py.readthedocs.io/

  This is a Python wrapper class that exposes the LAMMPS C-library
  interface to Python.  It either requires that LAMMPS has been compiled
  as shared library which is then dynamically loaded via the ctypes
  Python module or that this module called from a Python function that
  is called from a Python interpreter embedded into a LAMMPS executable,
  for example through the :doc:`python invoke <python>` command.
  When the class is instantiated it calls the :cpp:func:`lammps_open`
  function of the LAMMPS C-library interface, which in
  turn will create an instance of the :cpp:class:`LAMMPS <LAMMPS_NS::LAMMPS>`
  C++ class.  The handle to this C++ class is stored internally
  and automatically passed to the calls to the C library interface.

  :param name: "machine" name of the shared LAMMPS library ("mpi" loads ``liblammps_mpi.so``, "" loads ``liblammps.so``)
  :type  name: string
  :param cmdargs: list of command line arguments to be passed to the :cpp:func:`lammps_open` function.  The executable name is automatically added.
  :type  cmdargs: list
  :param ptr: pointer to a LAMMPS C++ class instance when called from an embedded Python interpreter.  None means load symbols from shared library.
  :type  ptr: pointer
  :param comm: MPI communicator (as provided by `mpi4py <mpi4py_docs_>`_). ``None`` means use ``MPI_COMM_WORLD`` implicitly.
  :type  comm: MPI_Comm
  """

  # -------------------------------------------------------------------------
  # create an instance of LAMMPS

  def __init__(self,name='',cmdargs=None,ptr=None,comm=None):
    self.comm = comm
    self.opened = 0

    # determine module file location

    modpath = dirname(abspath(getsourcefile(lambda:0)))
    self.lib = None
    self.lmp = None

    # if a pointer to a LAMMPS object is handed in
    # when being called from a Python interpreter
    # embedded into a LAMMPS executable, all library
    # symbols should already be available so we do not
    # load a shared object.

    try:
      if ptr: self.lib = CDLL("",RTLD_GLOBAL)
    except:
      self.lib = None

    # load liblammps.so unless name is given
    #   if name = "g++", load liblammps_g++.so
    # try loading the LAMMPS shared object from the location
    #   of lammps.py with an absolute path,
    #   so that LD_LIBRARY_PATH does not need to be set for regular install
    # fall back to loading with a relative path,
    #   typically requires LD_LIBRARY_PATH to be set appropriately

    if any([f.startswith('liblammps') and f.endswith('.dylib')
            for f in os.listdir(modpath)]):
      lib_ext = ".dylib"
    elif any([f.startswith('liblammps') and f.endswith('.dll')
              for f in os.listdir(modpath)]):
      lib_ext = ".dll"
    else:
      lib_ext = ".so"

    if not self.lib:
      try:
        if not name:
          self.lib = CDLL(join(modpath,"liblammps" + lib_ext),RTLD_GLOBAL)
        else:
          self.lib = CDLL(join(modpath,"liblammps_%s" % name + lib_ext),
                          RTLD_GLOBAL)
      except:
        if not name:
          self.lib = CDLL("liblammps" + lib_ext,RTLD_GLOBAL)
        else:
          self.lib = CDLL("liblammps_%s" % name + lib_ext,RTLD_GLOBAL)


    # declare all argument and return types for all library methods here.
    # exceptions are where the arguments depend on certain conditions and
    # then are defined where the functions are used.
    self.lib.lammps_extract_setting.argtypes = [c_void_p, c_char_p]
    self.lib.lammps_extract_setting.restype = c_int

    # set default types
    # needed in later declarations
    self.c_bigint = get_ctypes_int(self.extract_setting("bigint"))
    self.c_tagint = get_ctypes_int(self.extract_setting("tagint"))
    self.c_imageint = get_ctypes_int(self.extract_setting("imageint"))

    self.lib.lammps_open.restype = c_void_p
    self.lib.lammps_open_no_mpi.restype = c_void_p
    self.lib.lammps_close.argtypes = [c_void_p]
    self.lib.lammps_free.argtypes = [c_void_p]

    self.lib.lammps_file.argtypes = [c_void_p, c_char_p]
    self.lib.lammps_file.restype = None

    self.lib.lammps_command.argtypes = [c_void_p, c_char_p]
    self.lib.lammps_command.restype = c_char_p
    self.lib.lammps_commands_list.restype = None
    self.lib.lammps_commands_string.argtypes = [c_void_p, c_char_p]
    self.lib.lammps_commands_string.restype = None

    self.lib.lammps_get_natoms.argtypes = [c_void_p]
    self.lib.lammps_get_natoms.restype = c_double
    self.lib.lammps_extract_box.argtypes = \
      [c_void_p,POINTER(c_double),POINTER(c_double),
       POINTER(c_double),POINTER(c_double),POINTER(c_double),
       POINTER(c_int),POINTER(c_int)]
    self.lib.lammps_extract_box.restype = None

    self.lib.lammps_reset_box.argtypes = \
      [c_void_p,POINTER(c_double),POINTER(c_double),c_double,c_double,c_double]
    self.lib.lammps_reset_box.restype = None

    self.lib.lammps_gather_atoms.argtypes = \
      [c_void_p,c_char_p,c_int,c_int,c_void_p]
    self.lib.lammps_gather_atoms.restype = None

    self.lib.lammps_gather_atoms_concat.argtypes = \
      [c_void_p,c_char_p,c_int,c_int,c_void_p]
    self.lib.lammps_gather_atoms_concat.restype = None

    self.lib.lammps_gather_atoms_subset.argtypes = \
      [c_void_p,c_char_p,c_int,c_int,c_int,POINTER(c_int),c_void_p]
    self.lib.lammps_gather_atoms_subset.restype = None

    self.lib.lammps_scatter_atoms.argtypes = \
      [c_void_p,c_char_p,c_int,c_int,c_void_p]
    self.lib.lammps_scatter_atoms.restype = None

    self.lib.lammps_scatter_atoms_subset.argtypes = \
      [c_void_p,c_char_p,c_int,c_int,c_int,POINTER(c_int),c_void_p]
    self.lib.lammps_scatter_atoms_subset.restype = None

    self.lib.lammps_gather.argtypes = \
      [c_void_p,c_char_p,c_int,c_int,c_void_p]
    self.lib.lammps_gather.restype = None

    self.lib.lammps_gather_concat.argtypes = \
      [c_void_p,c_char_p,c_int,c_int,c_void_p]
    self.lib.lammps_gather_concat.restype = None

    self.lib.lammps_gather_subset.argtypes = \
      [c_void_p,c_char_p,c_int,c_int,c_int,POINTER(c_int),c_void_p]
    self.lib.lammps_gather_subset.restype = None

    self.lib.lammps_scatter.argtypes = \
      [c_void_p,c_char_p,c_int,c_int,c_void_p]
    self.lib.lammps_scatter.restype = None

    self.lib.lammps_scatter_subset.argtypes = \
      [c_void_p,c_char_p,c_int,c_int,c_int,POINTER(c_int),c_void_p]
    self.lib.lammps_scatter_subset.restype = None


    self.lib.lammps_find_pair_neighlist.argtypes = [c_void_p, c_char_p, c_int, c_int, c_int]
    self.lib.lammps_find_pair_neighlist.restype  = c_int

    self.lib.lammps_find_fix_neighlist.argtypes = [c_void_p, c_char_p, c_int]
    self.lib.lammps_find_fix_neighlist.restype  = c_int

    self.lib.lammps_find_compute_neighlist.argtypes = [c_void_p, c_char_p, c_int]
    self.lib.lammps_find_compute_neighlist.restype  = c_int

    self.lib.lammps_neighlist_num_elements.argtypes = [c_void_p, c_int]
    self.lib.lammps_neighlist_num_elements.restype  = c_int

    self.lib.lammps_neighlist_element_neighbors.argtypes = [c_void_p, c_int, c_int, POINTER(c_int), POINTER(c_int), POINTER(POINTER(c_int))]
    self.lib.lammps_neighlist_element_neighbors.restype  = None

    self.lib.lammps_has_error.argtypes = [c_void_p]
    self.lib.lammps_has_error.restype = c_bool

    self.lib.lammps_get_last_error_message.argtypes = [c_void_p, c_char_p, c_int]
    self.lib.lammps_get_last_error_message.restype = c_int

    self.lib.lammps_extract_global.argtypes = [c_void_p, c_char_p]
    self.lib.lammps_extract_compute.argtypes = [c_void_p, c_char_p, c_int, c_int]

    self.lib.lammps_get_thermo.argtypes = [c_void_p, c_char_p]
    self.lib.lammps_get_thermo.restype = c_double

    self.lib.lammps_encode_image_flags.restype = self.c_imageint

    self.lib.lammps_config_package_name.argtypes = [c_int, c_char_p, c_int]

    self.lib.lammps_has_style.argtypes = [c_void_p, c_char_p, c_char_p]

    self.lib.lammps_set_variable.argtypes = [c_void_p, c_char_p, c_char_p]

    self.lib.lammps_style_count.argtypes = [c_void_p, c_char_p]

    self.lib.lammps_style_name.argtypes = [c_void_p, c_char_p, c_int, c_char_p, c_int]

    self.lib.lammps_version.argtypes = [c_void_p]

    self.lib.lammps_decode_image_flags.argtypes = [self.c_imageint, POINTER(c_int*3)]

    self.lib.lammps_extract_atom.argtypes = [c_void_p, c_char_p]

    self.lib.lammps_extract_fix.argtypes = [c_void_p, c_char_p, c_int, c_int, c_int, c_int]

    self.lib.lammps_extract_variable.argtypes = [c_void_p, c_char_p, c_char_p]

    # TODO: NOT IMPLEMENTED IN PYTHON WRAPPER
    self.lib.lammps_fix_external_set_energy_global = [c_void_p, c_char_p, c_double]
    self.lib.lammps_fix_external_set_virial_global = [c_void_p, c_char_p, POINTER(c_double)]

    # detect if Python is using version of mpi4py that can pass a communicator

    self.has_mpi4py = False
    try:
      from mpi4py import __version__ as mpi4py_version
      # tested to work with mpi4py versions 2 and 3
      self.has_mpi4py = mpi4py_version.split('.')[0] in ['2','3']
    except:
      pass

    # if no ptr provided, create an instance of LAMMPS
    #   don't know how to pass an MPI communicator from PyPar
    #   but we can pass an MPI communicator from mpi4py v2.0.0 and later
    #   no_mpi call lets LAMMPS use MPI_COMM_WORLD
    #   cargs = array of C strings from args
    # if ptr, then are embedding Python in LAMMPS input script
    #   ptr is the desired instance of LAMMPS
    #   just convert it to ctypes ptr and store in self.lmp

    if not ptr:

      # with mpi4py v2, can pass MPI communicator to LAMMPS
      # need to adjust for type of MPI communicator object
      # allow for int (like MPICH) or void* (like OpenMPI)
      if self.has_mpi4py and self.has_mpi_support:
        from mpi4py import MPI
        self.MPI = MPI

      if comm:
        if not self.has_mpi4py:
          raise Exception('Python mpi4py version is not 2 or 3')
        if not self.has_mpi_support:
          raise Exception('LAMMPS not compiled with real MPI library')
        if self.MPI._sizeof(self.MPI.Comm) == sizeof(c_int):
          MPI_Comm = c_int
        else:
          MPI_Comm = c_void_p

        narg = 0
        cargs = None
        if cmdargs:
          cmdargs.insert(0,"lammps.py")
          narg = len(cmdargs)
          for i in range(narg):
            if type(cmdargs[i]) is str:
              cmdargs[i] = cmdargs[i].encode()
          cargs = (c_char_p*narg)(*cmdargs)
          self.lib.lammps_open.argtypes = [c_int, c_char_p*narg, \
                                           MPI_Comm, c_void_p]
        else:
          self.lib.lammps_open.argtypes = [c_int, c_char_p, \
                                           MPI_Comm, c_void_p]

        self.opened = 1
        comm_ptr = self.MPI._addressof(comm)
        comm_val = MPI_Comm.from_address(comm_ptr)
        self.lmp = c_void_p(self.lib.lammps_open(narg,cargs,comm_val,None))

      else:
        if self.has_mpi4py and self.has_mpi_support:
          self.comm = self.MPI.COMM_WORLD
        self.opened = 1
        if cmdargs:
          cmdargs.insert(0,"lammps.py")
          narg = len(cmdargs)
          for i in range(narg):
            if type(cmdargs[i]) is str:
              cmdargs[i] = cmdargs[i].encode()
          cargs = (c_char_p*narg)(*cmdargs)
          self.lib.lammps_open_no_mpi.argtypes = [c_int, c_char_p*narg, \
                                                  c_void_p]
          self.lmp = c_void_p(self.lib.lammps_open_no_mpi(narg,cargs,None))
        else:
          self.lib.lammps_open_no_mpi.argtypes = [c_int, c_char_p, c_void_p]
          self.lmp = c_void_p(self.lib.lammps_open_no_mpi(0,None,None))

    else:
      # magic to convert ptr to ctypes ptr
      if sys.version_info >= (3, 0):
        # Python 3 (uses PyCapsule API)
        pythonapi.PyCapsule_GetPointer.restype = c_void_p
        pythonapi.PyCapsule_GetPointer.argtypes = [py_object, c_char_p]
        self.lmp = c_void_p(pythonapi.PyCapsule_GetPointer(ptr, None))
      else:
        # Python 2 (uses PyCObject API)
        pythonapi.PyCObject_AsVoidPtr.restype = c_void_p
        pythonapi.PyCObject_AsVoidPtr.argtypes = [py_object]
        self.lmp = c_void_p(pythonapi.PyCObject_AsVoidPtr(ptr))

    # optional numpy support (lazy loading)
    self._numpy = None

    self._installed_packages = None
    self._available_styles = None

    # add way to insert Python callback for fix external
    self.callback = {}
    self.FIX_EXTERNAL_CALLBACK_FUNC = CFUNCTYPE(None, py_object, self.c_bigint, c_int, POINTER(self.c_tagint), POINTER(POINTER(c_double)), POINTER(POINTER(c_double)))
    self.lib.lammps_set_fix_external_callback.argtypes = [c_void_p, c_char_p, self.FIX_EXTERNAL_CALLBACK_FUNC, py_object]
    self.lib.lammps_set_fix_external_callback.restype = None

  # -------------------------------------------------------------------------
  # shut-down LAMMPS instance

  def __del__(self):
    if self.lmp and self.opened:
      self.lib.lammps_close(self.lmp)
      self.opened = 0

  # -------------------------------------------------------------------------

  @property
  def numpy(self):
    "Convert between ctypes arrays and numpy arrays"
    if not self._numpy:
      import numpy as np
      class LammpsNumpyWrapper:
        def __init__(self, lmp):
          self.lmp = lmp

        def _ctype_to_numpy_int(self, ctype_int):
          if ctype_int == c_int32:
            return np.int32
          elif ctype_int == c_int64:
            return np.int64
          return np.intc

        def extract_atom_iarray(self, name, nelem, dim=1):
          if name in ['id', 'molecule']:
            c_int_type = self.lmp.c_tagint
          elif name in ['image']:
            c_int_type = self.lmp.c_imageint
          else:
            c_int_type = c_int

          if dim == 1:
            raw_ptr = self.lmp.extract_atom(name, LAMMPS_INT)
          else:
            raw_ptr = self.lmp.extract_atom(name, LAMMPS_INT2D)

          return self.iarray(c_int_type, raw_ptr, nelem, dim)

        def extract_atom_darray(self, name, nelem, dim=1):
          if dim == 1:
            raw_ptr = self.lmp.extract_atom(name, LAMMPS_DOUBLE)
          else:
            raw_ptr = self.lmp.extract_atom(name, LAMMPS_DOUBLE2D)

          return self.darray(raw_ptr, nelem, dim)

        def extract_compute(self, cid, style, datatype):
          value = self.lmp.extract_compute(cid, style, datatype)

          if style in (LMP_STYLE_GLOBAL, LMP_STYLE_LOCAL):
            if datatype == LMP_TYPE_VECTOR:
              nrows = self.lmp.extract_compute(cid, style, LMP_SIZE_VECTOR)
              return self.darray(value, nrows)
            elif datatype == LMP_TYPE_ARRAY:
              nrows = self.lmp.extract_compute(cid, style, LMP_SIZE_ROWS)
              ncols = self.lmp.extract_compute(cid, style, LMP_SIZE_COLS)
              return self.darray(value, nrows, ncols)
          elif style == LMP_STYLE_ATOM:
            if datatype == LMP_TYPE_VECTOR:
              nlocal = self.lmp.extract_global("nlocal", LAMMPS_INT)
              return self.darray(value, nlocal)
            elif datatype == LMP_TYPE_ARRAY:
              nlocal = self.lmp.extract_global("nlocal", LAMMPS_INT)
              ncols = self.lmp.extract_compute(cid, style, LMP_SIZE_COLS)
              return self.darray(value, nlocal, ncols)
          return value

        def extract_fix(self, fid, style, datatype, nrow=0, ncol=0):
          value = self.lmp.extract_fix(fid, style, datatype, nrow, ncol)
          if style == LMP_STYLE_ATOM:
            if datatype == LMP_TYPE_VECTOR:
              nlocal = self.lmp.extract_global("nlocal", LAMMPS_INT)
              return self.darray(value, nlocal)
            elif datatype == LMP_TYPE_ARRAY:
              nlocal = self.lmp.extract_global("nlocal", LAMMPS_INT)
              ncols = self.lmp.extract_fix(fid, style, LMP_SIZE_COLS, 0, 0)
              return self.darray(value, nlocal, ncols)
          elif style == LMP_STYLE_LOCAL:
            if datatype == LMP_TYPE_VECTOR:
              nrows = self.lmp.extract_fix(fid, style, LMP_SIZE_ROWS, 0, 0)
              return self.darray(value, nrows)
            elif datatype == LMP_TYPE_ARRAY:
              nrows = self.lmp.extract_fix(fid, style, LMP_SIZE_ROWS, 0, 0)
              ncols = self.lmp.extract_fix(fid, style, LMP_SIZE_COLS, 0, 0)
              return self.darray(value, nrows, ncols)
          return value

        def extract_variable(self, name, group=None, datatype=LMP_VAR_EQUAL):
          value = self.lmp.extract_variable(name, group, datatype)
          if datatype == LMP_VAR_ATOM:
            return np.ctypeslib.as_array(value)
          return value

        def iarray(self, c_int_type, raw_ptr, nelem, dim=1):
          np_int_type = self._ctype_to_numpy_int(c_int_type)

          if dim == 1:
            ptr = cast(raw_ptr, POINTER(c_int_type * nelem))
          else:
            ptr = cast(raw_ptr[0], POINTER(c_int_type * nelem * dim))

          a = np.frombuffer(ptr.contents, dtype=np_int_type)
          a.shape = (nelem, dim)
          return a

        def darray(self, raw_ptr, nelem, dim=1):
          if dim == 1:
            ptr = cast(raw_ptr, POINTER(c_double * nelem))
          else:
            ptr = cast(raw_ptr[0], POINTER(c_double * nelem * dim))

          a = np.frombuffer(ptr.contents)
          a.shape = (nelem, dim)
          return a

      self._numpy = LammpsNumpyWrapper(self)
    return self._numpy

  # -------------------------------------------------------------------------

  def close(self):
    """Explicitly delete a LAMMPS instance through the C-library interface.

    This is a wrapper around the :cpp:func:`lammps_close` function of the C-library interface.
    """
    if self.opened: self.lib.lammps_close(self.lmp)
    self.lmp = None
    self.opened = 0

  # -------------------------------------------------------------------------

  def finalize(self):
    """Shut down the MPI communication through the library interface by calling :cpp:func:`lammps_finalize`.
    """
    if self.opened: self.lib.lammps_close(self.lmp)
    self.lmp = None
    self.opened = 0
    self.lib.lammps_finalize()

  # -------------------------------------------------------------------------

  def version(self):
    """Return a numerical representation of the LAMMPS version in use.

    This is a wrapper around the :cpp:func:`lammps_close` function of the C-library interface.

    :return: version number
    :rtype:  int
    """
    return self.lib.lammps_version(self.lmp)

  # -------------------------------------------------------------------------

  def file(self, path):
    """Read LAMMPS commands from a file.

    This is a wrapper around the :cpp:func:`lammps_file` function of the C-library interface.
    It will open the file with the name/path `file` and process the LAMMPS commands line by line until
    the end. The function will return when the end of the file is reached.

    :param path: Name of the file/path with LAMMPS commands
    :type path:  string
    """
    if path: path = path.encode()
    else: return
    self.lib.lammps_file(self.lmp, path)

  # -------------------------------------------------------------------------

  def command(self,cmd):
    """Process a single LAMMPS input command from a string.

    This is a wrapper around the :cpp:func:`lammps_command`
    function of the C-library interface.

    :param cmd: a single lammps command
    :type cmd:  string
    """
    if cmd: cmd = cmd.encode()
    else: return
    self.lib.lammps_command(self.lmp,cmd)

    if self.has_exceptions and self.lib.lammps_has_error(self.lmp):
      sb = create_string_buffer(100)
      error_type = self.lib.lammps_get_last_error_message(self.lmp, sb, 100)
      error_msg = sb.value.decode().strip()

      if error_type == 2:
        raise MPIAbortException(error_msg)
      raise Exception(error_msg)

  # -------------------------------------------------------------------------

  def commands_list(self,cmdlist):
    """Process multiple LAMMPS input commands from a list of strings.

    This is a wrapper around the
    :cpp:func:`lammps_commands_list` function of
    the C-library interface.

    :param cmdlist: a single lammps command
    :type cmdlist:  list of strings
    """
    cmds = [x.encode() for x in cmdlist if type(x) is str]
    narg = len(cmdlist)
    args = (c_char_p * narg)(*cmds)
    self.lib.lammps_commands_list.argtypes = [c_void_p, c_int, c_char_p * narg]
    self.lib.lammps_commands_list(self.lmp,narg,args)

  # -------------------------------------------------------------------------

  def commands_string(self,multicmd):
    """Process a block of LAMMPS input commands from a string.

    This is a wrapper around the
    :cpp:func:`lammps_commands_string`
    function of the C-library interface.

    :param multicmd: text block of lammps commands
    :type multicmd:  string
    """
    if type(multicmd) is str: multicmd = multicmd.encode()
    self.lib.lammps_commands_string(self.lmp,c_char_p(multicmd))

  # -------------------------------------------------------------------------

  def get_natoms(self):
    """Get the total number of atoms in the LAMMPS instance.

    Will be precise up to 53-bit signed integer due to the
    underlying :cpp:func:`lammps_get_natoms` function returning a double.

    :return: number of atoms
    :rtype: float
    """
    return self.lib.lammps_get_natoms(self.lmp)

  # -------------------------------------------------------------------------

  def extract_box(self):
    """Extract simulation box parameters

    This is a wrapper around the :cpp:func:`lammps_extract_box` function
    of the C-library interface.  Unlike in the C function, the result is
    returned as a list.

    :return: list of the extracted data: boxlo, boxhi, xy, yz, xz, periodicity, box_change
    :rtype: [ 3*double, 3*double, double, double, 3*int, int]
    """
    boxlo = (3*c_double)()
    boxhi = (3*c_double)()
    xy = c_double()
    yz = c_double()
    xz = c_double()
    periodicity = (3*c_int)()
    box_change = c_int()

    self.lib.lammps_extract_box(self.lmp,boxlo,boxhi,
                                byref(xy),byref(yz),byref(xz),
                                periodicity,byref(box_change))

    boxlo = boxlo[:3]
    boxhi = boxhi[:3]
    xy = xy.value
    yz = yz.value
    xz = xz.value
    periodicity = periodicity[:3]
    box_change = box_change.value

    return boxlo,boxhi,xy,yz,xz,periodicity,box_change

  # -------------------------------------------------------------------------

  def reset_box(self,boxlo,boxhi,xy,yz,xz):
    """Reset simulation box parameters

    This is a wrapper around the :cpp:func:`lammps_reset_box` function
    of the C-library interface.

    :param boxlo: new lower box boundaries
    :type boxlo: list of 3 floating point numbers
    :param boxhi: new upper box boundaries
    :type boxhi: list of 3 floating point numbers
    :param xy: xy tilt factor
    :type xy: float
    :param yz: yz tilt factor
    :type yz: float
    :param xz: xz tilt factor
    :type xz: float
    """
    cboxlo = (3*c_double)(*boxlo)
    cboxhi = (3*c_double)(*boxhi)
    self.lib.lammps_reset_box(self.lmp,cboxlo,cboxhi,xy,yz,xz)

  # -------------------------------------------------------------------------

  def get_thermo(self,name):
    """Get current value of a thermo keyword

    This is a wrapper around the :cpp:func:`lammps_get_thermo`
    function of the C-library interface.

    :param name: name of thermo keyword
    :type name: string
    :return: value of thermo keyword
    :rtype: double or None
    """
    if name: name = name.encode()
    else: return None
    return self.lib.lammps_get_thermo(self.lmp,name)

  # -------------------------------------------------------------------------

  def extract_setting(self, name):
    """Query LAMMPS about global settings that can be expressed as an integer.

    This is a wrapper around the :cpp:func:`lammps_extract_setting`
    function of the C-library interface.  Its documentation includes
    a list of the supported keywords.

    :param name: name of the setting
    :type name:  string
    :return: value of the setting
    :rtype: int
    """
    if name: name = name.encode()
    else: return None
    return int(self.lib.lammps_extract_setting(self.lmp,name))

  # -------------------------------------------------------------------------
  # extract global info

  def extract_global(self, name, type):
    """Query LAMMPS about global settings of different types.

    This is a wrapper around the :cpp:func:`lammps_extract_global`
    function of the C-library interface.  Unlike the C function
    this method returns the value and not a pointer and thus can
    only return the first value for keywords representing a list
    of values.  The :cpp:func:`lammps_extract_global` documentation
    includes a list of the supported keywords and their data types.
    Since Python needs to know the data type to be able to interpret
    the result, the type has to be provided as an argument.  For
    that purpose the :py:mod:`lammps` module contains the constants
    ``LAMMPS_INT``, ``LAMMPS_DOUBLE``, ``LAMMPS_BIGINT``,
    ``LAMMPS_TAGINT``, and ``LAMMPS_STRING``.
    This function returns ``None`` if either the keyword is not
    recognized, or an invalid data type constant is used.

    :param name: name of the setting
    :type name:  string
    :param type: type of the returned data
    :type type:  int
    :return: value of the setting
    :rtype: integer or double or string or None
    """
    if name: name = name.encode()
    else: return None
    if type == LAMMPS_INT:
      self.lib.lammps_extract_global.restype = POINTER(c_int)
    elif type == LAMMPS_DOUBLE:
      self.lib.lammps_extract_global.restype = POINTER(c_double)
    elif type == LAMMPS_BIGINT:
      self.lib.lammps_extract_global.restype = POINTER(self.c_bigint)
    elif type == LAMMPS_TAGINT:
      self.lib.lammps_extract_global.restype = POINTER(self.c_tagint)
    elif type == LAMMPS_STRING:
      self.lib.lammps_extract_global.restype = c_char_p
      ptr = self.lib.lammps_extract_global(self.lmp,name)
      return str(ptr,'ascii')
    else: return None
    ptr = self.lib.lammps_extract_global(self.lmp,name)
    if ptr: return ptr[0]
    else: return None

  # -------------------------------------------------------------------------
  # extract per-atom info
  # NOTE: need to insure are converting to/from correct Python type
  #   e.g. for Python list or NumPy or ctypes

  def extract_atom(self,name,type):
    """Retrieve per-atom properties from LAMMPS

    This is a wrapper around the :cpp:func:`lammps_extract_atom`
    function of the C-library interface. Its documentation includes a
    list of the supported keywords and their data types.
    Since Python needs to know the data type to be able to interpret
    the result, the type has to be provided as an argument.  For
    that purpose the :py:mod:`lammps` module contains the constants
    ``LAMMPS_INT``, ``LAMMPS_INT2D``, ``LAMMPS_DOUBLE``,
    and ``LAMMPS_DOUBLE2D``.
    This function returns ``None`` if either the keyword is not
    recognized, or an invalid data type constant is used.

    .. note::

       While the returned arrays of per-atom data are dimensioned
       for the range [0:nmax] - as is the underlying storage -
       the data is usually only valid for the range of [0:nlocal],
       unless the property of interest is also updated for ghost
       atoms.  In some cases, this depends on a LAMMPS setting, see
       for example :doc:`comm_modify vel yes <comm_modify>`.

    :param name: name of the setting
    :type name:  string
    :param type: type of the returned data
    :type type:  int
    :return: requested data
    :rtype: pointer to integer or double or None
    """
    ntypes = int(self.extract_setting('ntypes'))
    nmax   = int(self.extract_setting('nmax'))
    if name: name = name.encode()
    else: return None
    if type == LAMMPS_INT:
      self.lib.lammps_extract_atom.restype = POINTER(c_int)
    elif type == LAMMPS_INT2D:
      self.lib.lammps_extract_atom.restype = POINTER(POINTER(c_int))
    elif type == LAMMPS_DOUBLE:
      self.lib.lammps_extract_atom.restype = POINTER(c_double)
    elif type == LAMMPS_DOUBLE2D:
      self.lib.lammps_extract_atom.restype = POINTER(POINTER(c_double))
    else: return None
    ptr = self.lib.lammps_extract_atom(self.lmp,name)
    if ptr: return ptr
    else:   return None


  # -------------------------------------------------------------------------

  def extract_compute(self,id,style,type):
    """Retrieve data from a LAMMPS compute

    This is a wrapper around the :cpp:func:`lammps_extract_compute`
    function of the C-library interface.
    This function returns ``None`` if either the compute id is not
    recognized, or an invalid combination of :ref:`style <py_style_constants>`
    and :ref:`type <py_type_constants>` constants is used. The
    names and functionality of the constants are the same as for
    the corresponding C-library function.  For requests to return
    a scalar or a size, the value is returned, otherwise a pointer.

    :param id: compute ID
    :type id:  string
    :param style: style of the data retrieve (global, atom, or local)
    :type style:  int
    :param type: type or size of the returned data (scalar, vector, or array)
    :type type:  int
    :return: requested data
    :rtype: integer or double or pointer to 1d or 2d double array or None
    """
    if id: id = id.encode()
    else: return None

    if type == LMP_TYPE_SCALAR:
      if style == LMP_STYLE_GLOBAL:
        self.lib.lammps_extract_compute.restype = POINTER(c_double)
        ptr = self.lib.lammps_extract_compute(self.lmp,id,style,type)
        return ptr[0]
      elif style == LMP_STYLE_ATOM:
        return None
      elif style == LMP_STYLE_LOCAL:
        self.lib.lammps_extract_compute.restype = POINTER(c_int)
        ptr = self.lib.lammps_extract_compute(self.lmp,id,style,type)
        return ptr[0]

    if type == LMP_TYPE_VECTOR:
      self.lib.lammps_extract_compute.restype = POINTER(c_double)
      ptr = self.lib.lammps_extract_compute(self.lmp,id,style,type)
      return ptr

    if type == LMP_TYPE_ARRAY:
      self.lib.lammps_extract_compute.restype = POINTER(POINTER(c_double))
      ptr = self.lib.lammps_extract_compute(self.lmp,id,style,type)
      return ptr

    if type == LMP_SIZE_COLS:
      if style == LMP_STYLE_GLOBAL  \
         or style == LMP_STYLE_ATOM \
         or style == LMP_STYLE_LOCAL:
        self.lib.lammps_extract_compute.restype = POINTER(c_int)
        ptr = self.lib.lammps_extract_compute(self.lmp,id,style,type)
        return ptr[0]

    if type == LMP_SIZE_VECTOR  \
       or type == LMP_SIZE_ROWS:
      if style == LMP_STYLE_GLOBAL  \
         or style == LMP_STYLE_LOCAL:
        self.lib.lammps_extract_compute.restype = POINTER(c_int)
        ptr = self.lib.lammps_extract_compute(self.lmp,id,style,type)
        return ptr[0]

    return None

  # -------------------------------------------------------------------------
  # extract fix info
  # in case of global data, free memory for 1 double via lammps_free()
  # double was allocated by library interface function

  def extract_fix(self,id,style,type,nrow=0,ncol=0):
    """Retrieve data from a LAMMPS fix

    This is a wrapper around the :cpp:func:`lammps_extract_fix`
    function of the C-library interface.
    This function returns ``None`` if either the fix id is not
    recognized, or an invalid combination of :ref:`style <py_style_constants>`
    and :ref:`type <py_type_constants>` constants is used. The
    names and functionality of the constants are the same as for
    the corresponding C-library function.  For requests to return
    a scalar or a size, the value is returned, also when accessing
    global vectors or arrays, otherwise a pointer.

    :param id: fix ID
    :type id:  string
    :param style: style of the data retrieve (global, atom, or local)
    :type style:  int
    :param type: type or size of the returned data (scalar, vector, or array)
    :type type:  int
    :param nrow: index of global vector element or row index of global array element
    :type nrow:  int
    :param ncol: column index of global array element
    :type ncol:  int
    :return: requested data
    :rtype: integer or double value, pointer to 1d or 2d double array  or None

    """
    if id: id = id.encode()
    else: return None

    if style == LMP_STYLE_GLOBAL:
      if type == LMP_TYPE_SCALAR    \
         or type == LMP_TYPE_VECTOR \
         or type == LMP_TYPE_ARRAY:
        self.lib.lammps_extract_fix.restype = POINTER(c_double)
        ptr = self.lib.lammps_extract_fix(self.lmp,id,style,type,nrow,ncol)
        result = ptr[0]
        self.lib.lammps_free(ptr)
        return result
      elif type == LMP_SIZE_VECTOR  \
           or type == LMP_SIZE_ROWS \
           or type == LMP_SIZE_COLS:
        self.lib.lammps_extract_fix.restype = POINTER(c_int)
        ptr = self.lib.lammps_extract_fix(self.lmp,id,style,type,nrow,ncol)
        return ptr[0]
      else:
        return None

    elif style == LMP_STYLE_ATOM:
      if type == LMP_TYPE_VECTOR:
        self.lib.lammps_extract_fix.restype = POINTER(c_double)
      elif type == LMP_TYPE_ARRAY:
        self.lib.lammps_extract_fix.restype = POINTER(POINTER(c_double))
      elif type == LMP_SIZE_COLS:
        self.lib.lammps_extract_fix.restype = POINTER(c_int)
      else:
        return None
      ptr = self.lib.lammps_extract_fix(self.lmp,id,style,type,nrow,ncol)
      if type == LMP_SIZE_COLS:
        return ptr[0]
      else:
        return ptr

    elif style == LMP_STYLE_LOCAL:
      if type == LMP_TYPE_VECTOR:
        self.lib.lammps_extract_fix.restype = POINTER(c_double)
      elif type == LMP_TYPE_ARRAY:
        self.lib.lammps_extract_fix.restype = POINTER(POINTER(c_double))
      elif type == LMP_TYPE_SCALAR    \
           or type == LMP_SIZE_VECTOR \
           or type == LMP_SIZE_ROWS   \
           or type == LMP_SIZE_COLS:
        self.lib.lammps_extract_fix.restype = POINTER(c_int)
      else:
        return None
      ptr = self.lib.lammps_extract_fix(self.lmp,id,style,type,nrow,ncol)
      if type == LMP_TYPE_VECTOR or type == LMP_TYPE_ARRAY:
        return ptr
      else:
        return ptr[0]
    else:
      return None

  # -------------------------------------------------------------------------
  # extract variable info
  # free memory for 1 double or 1 vector of doubles via lammps_free()
  # for vector, must copy nlocal returned values to local c_double vector
  # memory was allocated by library interface function

  def extract_variable(self,name,group=None,type=LMP_VAR_EQUAL):
    """ Evaluate a LAMMPS variable and return its data

    This function is a wrapper around the function
    :cpp:func:`lammps_extract_variable` of the C-library interface,
    evaluates variable name and returns a copy of the computed data.
    The memory temporarily allocated by the C-interface is deleted
    after the data is copied to a python variable or list.
    The variable must be either an equal-style (or equivalent)
    variable or an atom-style variable. The variable type has to
    provided as type parameter which may be two constants:
    ``LMP_VAR_EQUAL`` or ``LMP_VAR_STRING``; it defaults to
    equal-style variables.
    The group parameter is only used for atom-style variables and
    defaults to the group "all" if set to ``None``, which is the default.

    :param name: name of the variable to execute
    :type name: string
    :param group: name of group for atom style variable
    :type group: string
    :param type: type of variable
    :type type: int
    :return: the requested data
    :rtype: double, array of doubles, or None
    """
    if name: name = name.encode()
    else: return None
    if group: group = group.encode()
    if type == LMP_VAR_EQUAL:
      self.lib.lammps_extract_variable.restype = POINTER(c_double)
      ptr = self.lib.lammps_extract_variable(self.lmp,name,group)
      result = ptr[0]
      self.lib.lammps_free(ptr)
      return result
    if type == LMP_VAR_ATOM:
      self.lib.lammps_extract_global.restype = POINTER(c_int)
      nlocalptr = self.lib.lammps_extract_global(self.lmp,"nlocal".encode())
      nlocal = nlocalptr[0]
      result = (c_double*nlocal)()
      self.lib.lammps_extract_variable.restype = POINTER(c_double)
      ptr = self.lib.lammps_extract_variable(self.lmp,name,group)
      for i in range(nlocal): result[i] = ptr[i]
      self.lib.lammps_free(ptr)
      return result
    return None

  # -------------------------------------------------------------------------

  def set_variable(self,name,value):
    """Set a new value for a LAMMPS string style variable

    This is a wrapper around the :cpp:func:`lammps_set_variable`
    function of the C-library interface.

    :param name: name of the variable
    :type name: string
    :param value: new variable value
    :type value: any. will be converted to a string
    :return: either 0 on success or -1 on failure
    :rtype: int
    """
    if name: name = name.encode()
    else: return -1
    if value: value = str(value).encode()
    else: return -1
    return self.lib.lammps_set_variable(self.lmp,name,value)

  # -------------------------------------------------------------------------

  # return vector of atom properties gathered across procs
  # 3 variants to match src/library.cpp
  # name = atom property recognized by LAMMPS in atom->extract()
  # type = 0 for integer values, 1 for double values
  # count = number of per-atom valus, 1 for type or charge, 3 for x or f
  # returned data is a 1d vector - doc how it is ordered?
  # NOTE: need to insure are converting to/from correct Python type
  #   e.g. for Python list or NumPy or ctypes

  def gather_atoms(self,name,type,count):
    if name: name = name.encode()
    natoms = self.lib.lammps_get_natoms(self.lmp)
    if type == 0:
      data = ((count*natoms)*c_int)()
      self.lib.lammps_gather_atoms(self.lmp,name,type,count,data)
    elif type == 1:
      data = ((count*natoms)*c_double)()
      self.lib.lammps_gather_atoms(self.lmp,name,type,count,data)
    else: return None
    return data

  # -------------------------------------------------------------------------

  def gather_atoms_concat(self,name,type,count):
    if name: name = name.encode()
    natoms = self.lib.lammps_get_natoms(self.lmp)
    if type == 0:
      data = ((count*natoms)*c_int)()
      self.lib.lammps_gather_atoms_concat(self.lmp,name,type,count,data)
    elif type == 1:
      data = ((count*natoms)*c_double)()
      self.lib.lammps_gather_atoms_concat(self.lmp,name,type,count,data)
    else: return None
    return data

  def gather_atoms_subset(self,name,type,count,ndata,ids):
    if name: name = name.encode()
    if type == 0:
      data = ((count*ndata)*c_int)()
      self.lib.lammps_gather_atoms_subset(self.lmp,name,type,count,ndata,ids,data)
    elif type == 1:
      data = ((count*ndata)*c_double)()
      self.lib.lammps_gather_atoms_subset(self.lmp,name,type,count,ndata,ids,data)
    else: return None
    return data

  # -------------------------------------------------------------------------

  # scatter vector of atom properties across procs
  # 2 variants to match src/library.cpp
  # name = atom property recognized by LAMMPS in atom->extract()
  # type = 0 for integer values, 1 for double values
  # count = number of per-atom valus, 1 for type or charge, 3 for x or f
  # assume data is of correct type and length, as created by gather_atoms()
  # NOTE: need to insure are converting to/from correct Python type
  #   e.g. for Python list or NumPy or ctypes

  def scatter_atoms(self,name,type,count,data):
    if name: name = name.encode()
    self.lib.lammps_scatter_atoms(self.lmp,name,type,count,data)

  # -------------------------------------------------------------------------

  def scatter_atoms_subset(self,name,type,count,ndata,ids,data):
    if name: name = name.encode()
    self.lib.lammps_scatter_atoms_subset(self.lmp,name,type,count,ndata,ids,data)

<<<<<<< HEAD
  # return vector of atom/compute/fix properties gathered across procs
  # 3 variants to match src/library.cpp
  # name = atom property recognized by LAMMPS in atom->extract()
  # type = 0 for integer values, 1 for double values
  # count = number of per-atom valus, 1 for type or charge, 3 for x or f
  # returned data is a 1d vector - doc how it is ordered?
  # NOTE: need to insure are converting to/from correct Python type
  #   e.g. for Python list or NumPy or ctypes
  def gather(self,name,type,count):
    if name: name = name.encode()
    natoms = self.lib.lammps_get_natoms(self.lmp)
    if type == 0:
      data = ((count*natoms)*c_int)()
      self.lib.lammps_gather(self.lmp,name,type,count,data)
    elif type == 1:
      data = ((count*natoms)*c_double)()
      self.lib.lammps_gather(self.lmp,name,type,count,data)
    else: return None
    return data

  def gather_concat(self,name,type,count):
    if name: name = name.encode()
    natoms = self.lib.lammps_get_natoms(self.lmp)
    if type == 0:
      data = ((count*natoms)*c_int)()
      self.lib.lammps_gather_concat(self.lmp,name,type,count,data)
    elif type == 1:
      data = ((count*natoms)*c_double)()
      self.lib.lammps_gather_concat(self.lmp,name,type,count,data)
    else: return None
    return data

  def gather_subset(self,name,type,count,ndata,ids):
    if name: name = name.encode()
    if type == 0:
      data = ((count*ndata)*c_int)()
      self.lib.lammps_gather_subset(self.lmp,name,type,count,ndata,ids,data)
    elif type == 1:
      data = ((count*ndata)*c_double)()
      self.lib.lammps_gather_subset(self.lmp,name,type,count,ndata,ids,data)
    else: return None
    return data

  # scatter vector of atom/compute/fix properties across procs
  # 2 variants to match src/library.cpp
  # name = atom property recognized by LAMMPS in atom->extract()
  # type = 0 for integer values, 1 for double values
  # count = number of per-atom valus, 1 for type or charge, 3 for x or f
  # assume data is of correct type and length, as created by gather_atoms()
  # NOTE: need to insure are converting to/from correct Python type
  #   e.g. for Python list or NumPy or ctypes

  def scatter(self,name,type,count,data):
    if name: name = name.encode()
    self.lib.lammps_scatter(self.lmp,name,type,count,data)

  def scatter_subset(self,name,type,count,ndata,ids,data):
    if name: name = name.encode()
    self.lib.lammps_scatter_subset(self.lmp,name,type,count,ndata,ids,data)

   # -------------------------------------------------------------------------
=======

  # -------------------------------------------------------------------------
>>>>>>> 24f58076

  def encode_image_flags(self,ix,iy,iz):
    """ convert 3 integers with image flags for x-, y-, and z-direction
    into a single integer like it is used internally in LAMMPS

    This method is a wrapper around the :cpp:func:`lammps_encode_image_flags`
    function of library interface.

    :param ix: x-direction image flag
    :type  ix: int
    :param iy: y-direction image flag
    :type  iy: int
    :param iz: z-direction image flag
    :type  iz: int
    :return: encoded image flags
    :rtype: lammps.c_imageint
    """
    return self.lib.lammps_encode_image_flags(ix,iy,iz)

  # -------------------------------------------------------------------------

  def decode_image_flags(self,image):
    """ Convert encoded image flag integer into list of three regular integers.

    This method is a wrapper around the :cpp:func:`lammps_decode_image_flags`
    function of library interface.

    :param image: encoded image flags
    :type image:  lammps.c_imageint
    :return: list of three image flags in x-, y-, and z- direction
    :rtype: list of 3 int
    """

    flags = (c_int*3)()
    self.lib.lammps_decode_image_flags(image,byref(flags))

    return [int(i) for i in flags]

  # -------------------------------------------------------------------------
<<<<<<< HEAD

=======
>>>>>>> 24f58076
  # create N atoms on all procs
  # N = global number of atoms
  # id = ID of each atom (optional, can be None)
  # type = type of each atom (1 to Ntypes) (required)
  # x = coords of each atom as (N,3) array (required)
  # v = velocity of each atom as (N,3) array (optional, can be None)
  # NOTE: how could we insure are passing correct type to LAMMPS
  #   e.g. for Python list or NumPy, etc
  #   ditto for gather_atoms() above

  def create_atoms(self,n,id,type,x,v=None,image=None,shrinkexceed=False):
    """
    Create N atoms from list of coordinates and properties

    This function is a wrapper around the :cpp:func:`lammps_create_atoms`
    function of the C-library interface, and the behavior is similar except
    that the *v*, *image*, and *shrinkexceed* arguments are optional and
    default to *None*, *None*, and *False*, respectively. With none being
    equivalent to a ``NULL`` pointer in C.

    The lists of coordinates, types, atom IDs, velocities, image flags can
    be provided in any format that may be converted into the required
    internal data types.  Also the list may contain more than *N* entries,
    but not fewer.  In the latter case, the function will return without
    attempting to create atoms.  You may use the :py:func:`encode_image_flags
    <lammps.encode_image_flags>` method to properly combine three integers
    with image flags into a single integer.

    :param n: number of atoms for which data is provided
    :type n: int
    :param id: list of atom IDs with at least n elements or None
    :type id: list of lammps.tagint
    :param type: list of atom types
    :type type: list of int
    :param x: list of coordinates for x-, y-, and z (flat list of 3n entries)
    :type x: list of float
    :param v: list of velocities for x-, y-, and z (flat list of 3n entries) or None (optional)
    :type v: list of float
    :param image: list of encoded image flags (optional)
    :type image: list of lammps.imageint
    :param shrinkexceed: whether to expand shrink-wrap boundaries if atoms are outside the box (optional)
    :type shrinkexceed: bool
    :return: number of atoms created. 0 if insufficient or invalid data
    :rtype: int
    """
    if id:
      id_lmp = (self.c_tagint*n)()
      try:
        id_lmp[:] = id[0:n]
      except:
        return 0
    else:
      id_lmp = None

    type_lmp = (c_int*n)()
    try:
      type_lmp[:] = type[0:n]
    except:
      return 0

    three_n = 3*n
    x_lmp = (c_double*three_n)()
    try:
      x_lmp[:] = x[0:three_n]
    except:
      return 0

    if v:
      v_lmp = (c_double*(three_n))()
      try:
        v_lmp[:] = v[0:three_n]
      except:
        return 0
    else:
      v_lmp = None

    if image:
      img_lmp = (self.c_imageint*n)()
      try:
        img_lmp[:] = image[0:n]
      except:
        return 0
    else:
      img_lmp = None

    if shrinkexceed:
      se_lmp = 1
    else:
      se_lmp = 0

    self.lib.lammps_create_atoms.argtypes = [c_void_p, c_int, POINTER(self.c_tagint*n),
                                     POINTER(c_int*n), POINTER(c_double*three_n),
                                     POINTER(c_double*three_n),
                                     POINTER(self.c_imageint*n), c_int]
    return self.lib.lammps_create_atoms(self.lmp, n, id_lmp, type_lmp, x_lmp, v_lmp, img_lmp, se_lmp)

  # -------------------------------------------------------------------------

  @property
  def has_mpi_support(self):
    """ Report whether the LAMMPS shared library was compiled with a
    real MPI library or in serial.

    This is a wrapper around the :cpp:func:`lammps_config_has_mpi_support`
    function of the library interface.

    :return: False when compiled with MPI STUBS, otherwise True
    :rtype: bool
    """
    return self.lib.lammps_config_has_mpi_support() != 0

  # -------------------------------------------------------------------------

  @property
  def has_exceptions(self):
    """ Report whether the LAMMPS shared library was compiled with C++
    exceptions handling enabled

    This is a wrapper around the :cpp:func:`lammps_config_has_exceptions`
    function of the library interface.

    :return: state of C++ exception support
    :rtype: bool
    """
    return self.lib.lammps_config_has_exceptions() != 0

  # -------------------------------------------------------------------------

  @property
  def has_gzip_support(self):
    """ Report whether the LAMMPS shared library was compiled with support
    for reading and writing compressed files through ``gzip``.

    This is a wrapper around the :cpp:func:`lammps_config_has_gzip_support`
    function of the library interface.

    :return: state of gzip support
    :rtype: bool
    """
    return self.lib.lammps_config_has_gzip_support() != 0

  # -------------------------------------------------------------------------

  @property
  def has_png_support(self):
    """ Report whether the LAMMPS shared library was compiled with support
    for writing images in PNG format.

    This is a wrapper around the :cpp:func:`lammps_config_has_png_support`
    function of the library interface.

    :return: state of PNG support
    :rtype: bool
    """
    return self.lib.lammps_config_has_png_support() != 0

  # -------------------------------------------------------------------------

  @property
  def has_jpeg_support(self):
    """ Report whether the LAMMPS shared library was compiled with support
    for writing images in JPEG format.

    This is a wrapper around the :cpp:func:`lammps_config_has_jpeg_support`
    function of the library interface.

    :return: state of JPEG support
    :rtype: bool
    """
    return self.lib.lammps_config_has_jpeg_support() != 0

  # -------------------------------------------------------------------------

  @property
  def has_ffmpeg_support(self):
    """ State of support for writing movies with ``ffmpeg`` in the LAMMPS shared library

    This is a wrapper around the :cpp:func:`lammps_config_has_ffmpeg_support`
    function of the library interface.

    :return: state of ffmpeg support
    :rtype: bool
    """
    return self.lib.lammps_config_has_ffmpeg_support() != 0

  # -------------------------------------------------------------------------

  @property
  def installed_packages(self):
    """ List of the names of enabled packages in the LAMMPS shared library

    This is a wrapper around the functions :cpp:func:`lammps_config_package_count`
    and :cpp:func`lammps_config_package_name` of the library interface.

    :return
    """
    if self._installed_packages is None:
      self._installed_packages = []
      npackages = self.lib.lammps_config_package_count()
      sb = create_string_buffer(100)
      for idx in range(npackages):
        self.lib.lammps_config_package_name(idx, sb, 100)
        self._installed_packages.append(sb.value.decode())
    return self._installed_packages

  # -------------------------------------------------------------------------

  def has_style(self, category, name):
    """Returns whether a given style name is available in a given category

    This is a wrapper around the function :cpp:func:`lammps_has_style`
    of the library interface.

    :param category: name of category
    :type  category: string
    :param name: name of the style
    :type  name: string

    :return: true if style is available in given category
    :rtype:  bool
    """
    return self.lib.lammps_has_style(self.lmp, category.encode(), name.encode()) != 0

  # -------------------------------------------------------------------------

  def available_styles(self, category):
    """Returns a list of styles available for a given category

    This is a wrapper around the functions :cpp:func:`lammps_style_count`
    and :cpp:func`lammps_style_name` of the library interface.

    :param category: name of category
    :type  category: string

    :return: list of style names in given category
    :rtype:  list
    """
    if self._available_styles is None:
      self._available_styles = {}

    if category not in self._available_styles:
      self._available_styles[category] = []
      nstyles = self.lib.lammps_style_count(self.lmp, category.encode())
      sb = create_string_buffer(100)
      for idx in range(nstyles):
        self.lib.lammps_style_name(self.lmp, category.encode(), idx, sb, 100)
        self._available_styles[category].append(sb.value.decode())
    return self._available_styles[category]

  # -------------------------------------------------------------------------

  def set_fix_external_callback(self, fix_name, callback, caller=None):
    import numpy as np

    def _ctype_to_numpy_int(ctype_int):
          if ctype_int == c_int32:
            return np.int32
          elif ctype_int == c_int64:
            return np.int64
          return np.intc

    def callback_wrapper(caller, ntimestep, nlocal, tag_ptr, x_ptr, fext_ptr):
      tag = self.numpy.iarray(self.c_tagint, tag_ptr, nlocal, 1)
      x   = self.numpy.darray(x_ptr, nlocal, 3)
      f   = self.numpy.darray(fext_ptr, nlocal, 3)
      callback(caller, ntimestep, nlocal, tag, x, f)

    cFunc   = self.FIX_EXTERNAL_CALLBACK_FUNC(callback_wrapper)
    cCaller = caller

    self.callback[fix_name] = { 'function': cFunc, 'caller': caller }
    self.lib.lammps_set_fix_external_callback(self.lmp, fix_name.encode(), cFunc, cCaller)

  # -------------------------------------------------------------------------

  def get_neighlist(self, idx):
    """Returns an instance of :class:`NeighList` which wraps access to the neighbor list with the given index

    :param idx: index of neighbor list
    :type  idx: int
    :return: an instance of :class:`NeighList` wrapping access to neighbor list data
    :rtype:  NeighList
    """
    if idx < 0:
        return None
    return NeighList(self, idx)

  # -------------------------------------------------------------------------

  def find_pair_neighlist(self, style, exact=True, nsub=0, request=0):
    """Find neighbor list index of pair style neighbor list

    Try finding pair instance that matches style. If exact is set, the pair must
    match style exactly. If exact is 0, style must only be contained. If pair is
    of style pair/hybrid, style is instead matched the nsub-th hybrid sub-style.

    Once the pair instance has been identified, multiple neighbor list requests
    may be found. Every neighbor list is uniquely identified by its request
    index. Thus, providing this request index ensures that the correct neighbor
    list index is returned.

    :param style: name of pair style that should be searched for
    :type  style: string
    :param exact: controls whether style should match exactly or only must be contained in pair style name, defaults to True
    :type  exact: bool, optional
    :param nsub:  match nsub-th hybrid sub-style, defaults to 0
    :type  nsub:  int, optional
    :param request:   index of neighbor list request, in case there are more than one, defaults to 0
    :type  request:   int, optional
    :return: neighbor list index if found, otherwise -1
    :rtype:  int
     """
    style = style.encode()
    exact = int(exact)
    idx = self.lib.lammps_find_pair_neighlist(self.lmp, style, exact, nsub, request)
    return self.get_neighlist(idx)

  # -------------------------------------------------------------------------

  def find_fix_neighlist(self, fixid, request=0):
    """Find neighbor list index of fix neighbor list

    :param fixid: name of fix
    :type  fixid: string
    :param request:   index of neighbor list request, in case there are more than one, defaults to 0
    :type  request:   int, optional
    :return: neighbor list index if found, otherwise -1
    :rtype:  int
     """
    fixid = fixid.encode()
    idx = self.lib.lammps_find_fix_neighlist(self.lmp, fixid, request)
    return self.get_neighlist(idx)

  # -------------------------------------------------------------------------

  def find_compute_neighlist(self, computeid, request=0):
    """Find neighbor list index of compute neighbor list

    :param computeid: name of compute
    :type  computeid: string
    :param request:   index of neighbor list request, in case there are more than one, defaults to 0
    :type  request:   int, optional
    :return: neighbor list index if found, otherwise -1
    :rtype:  int
     """
    computeid = computeid.encode()
    idx = self.lib.lammps_find_compute_neighlist(self.lmp, computeid, request)
    return self.get_neighlist(idx)

  # -------------------------------------------------------------------------

  def get_neighlist_size(self, idx):
    """Return the number of elements in neighbor list with the given index

    :param idx: neighbor list index
    :type  idx: int
    :return: number of elements in neighbor list with index idx
    :rtype:  int
     """
    return self.lib.lammps_neighlist_num_elements(self.lmp, idx)

  # -------------------------------------------------------------------------

  def get_neighlist_element_neighbors(self, idx, element):
    """Return data of neighbor list entry

    :param element: neighbor list index
    :type  element: int
    :param element: neighbor list element index
    :type  element: int
    :return: tuple with atom local index, number of neighbors and array of neighbor local atom indices
    :rtype:  (int, int, numpy.array)
    """
    c_iatom = c_int()
    c_numneigh = c_int()
    c_neighbors = POINTER(c_int)()
    self.lib.lammps_neighlist_element_neighbors(self.lmp, idx, element, byref(c_iatom), byref(c_numneigh), byref(c_neighbors))
    neighbors = self.numpy.iarray(c_int, c_neighbors, c_numneigh.value, 1)
    return c_iatom.value, c_numneigh.value, neighbors

# -------------------------------------------------------------------------
# -------------------------------------------------------------------------
# -------------------------------------------------------------------------

################################################################################
# Alternative Python Wrapper
# Written by Richard Berger <richard.berger@temple.edu>
################################################################################

class OutputCapture(object):
  """ Utility class to capture LAMMPS library output """

  def __init__(self):
    self.stdout_pipe_read, self.stdout_pipe_write = os.pipe()
    self.stdout_fd = 1

  def __enter__(self):
    self.stdout = os.dup(self.stdout_fd)
    os.dup2(self.stdout_pipe_write, self.stdout_fd)
    return self

  def __exit__(self, type, value, tracebac):
    os.dup2(self.stdout, self.stdout_fd)
    os.close(self.stdout)
    os.close(self.stdout_pipe_read)
    os.close(self.stdout_pipe_write)

  # check if we have more to read from the pipe
  def more_data(self, pipe):
    r, _, _ = select.select([pipe], [], [], 0)
    return bool(r)

  # read the whole pipe
  def read_pipe(self, pipe):
    out = ""
    while self.more_data(pipe):
      out += os.read(pipe, 1024).decode()
    return out

  @property
  def output(self):
    return self.read_pipe(self.stdout_pipe_read)

# -------------------------------------------------------------------------

class Variable(object):
  def __init__(self, lammps_wrapper_instance, name, style, definition):
    self.wrapper = lammps_wrapper_instance
    self.name = name
    self.style = style
    self.definition = definition.split()

  @property
  def value(self):
    if self.style == 'atom':
      return list(self.wrapper.lmp.extract_variable(self.name, "all", 1))
    else:
      value = self.wrapper.lmp_print('"${%s}"' % self.name).strip()
      try:
        return float(value)
      except ValueError:
        return value

# -------------------------------------------------------------------------

class AtomList(object):
  def __init__(self, lammps_wrapper_instance):
    self.lmp = lammps_wrapper_instance
    self.natoms = self.lmp.system.natoms
    self.dimensions = self.lmp.system.dimensions

  def __getitem__(self, index):
    if self.dimensions == 2:
        return Atom2D(self.lmp, index + 1)
    return Atom(self.lmp, index + 1)

# -------------------------------------------------------------------------

class Atom(object):
  def __init__(self, lammps_wrapper_instance, index):
    self.lmp = lammps_wrapper_instance
    self.index = index

  @property
  def id(self):
    return int(self.lmp.eval("id[%d]" % self.index))

  @property
  def type(self):
    return int(self.lmp.eval("type[%d]" % self.index))

  @property
  def mol(self):
    return self.lmp.eval("mol[%d]" % self.index)

  @property
  def mass(self):
    return self.lmp.eval("mass[%d]" % self.index)

  @property
  def position(self):
    return (self.lmp.eval("x[%d]" % self.index),
            self.lmp.eval("y[%d]" % self.index),
            self.lmp.eval("z[%d]" % self.index))

  @position.setter
  def position(self, value):
     self.lmp.set("atom", self.index, "x", value[0])
     self.lmp.set("atom", self.index, "y", value[1])
     self.lmp.set("atom", self.index, "z", value[2])

  @property
  def velocity(self):
    return (self.lmp.eval("vx[%d]" % self.index),
            self.lmp.eval("vy[%d]" % self.index),
            self.lmp.eval("vz[%d]" % self.index))

  @velocity.setter
  def velocity(self, value):
     self.lmp.set("atom", self.index, "vx", value[0])
     self.lmp.set("atom", self.index, "vy", value[1])
     self.lmp.set("atom", self.index, "vz", value[2])

  @property
  def force(self):
    return (self.lmp.eval("fx[%d]" % self.index),
            self.lmp.eval("fy[%d]" % self.index),
            self.lmp.eval("fz[%d]" % self.index))

  @property
  def charge(self):
    return self.lmp.eval("q[%d]" % self.index)

# -------------------------------------------------------------------------

class Atom2D(Atom):
  def __init__(self, lammps_wrapper_instance, index):
    super(Atom2D, self).__init__(lammps_wrapper_instance, index)

  @property
  def position(self):
    return (self.lmp.eval("x[%d]" % self.index),
            self.lmp.eval("y[%d]" % self.index))

  @position.setter
  def position(self, value):
     self.lmp.set("atom", self.index, "x", value[0])
     self.lmp.set("atom", self.index, "y", value[1])

  @property
  def velocity(self):
    return (self.lmp.eval("vx[%d]" % self.index),
            self.lmp.eval("vy[%d]" % self.index))

  @velocity.setter
  def velocity(self, value):
     self.lmp.set("atom", self.index, "vx", value[0])
     self.lmp.set("atom", self.index, "vy", value[1])

  @property
  def force(self):
    return (self.lmp.eval("fx[%d]" % self.index),
            self.lmp.eval("fy[%d]" % self.index))

# -------------------------------------------------------------------------

class variable_set:
    def __init__(self, name, variable_dict):
        self._name = name
        array_pattern = re.compile(r"(?P<arr>.+)\[(?P<index>[0-9]+)\]")

        for key, value in variable_dict.items():
            m = array_pattern.match(key)
            if m:
                g = m.groupdict()
                varname = g['arr']
                idx = int(g['index'])
                if varname not in self.__dict__:
                    self.__dict__[varname] = {}
                self.__dict__[varname][idx] = value
            else:
                self.__dict__[key] = value

    def __str__(self):
        return "{}({})".format(self._name, ','.join(["{}={}".format(k, self.__dict__[k]) for k in self.__dict__.keys() if not k.startswith('_')]))

    def __repr__(self):
        return self.__str__()

# -------------------------------------------------------------------------

def get_thermo_data(output):
    """ traverse output of runs and extract thermo data columns """
    if isinstance(output, str):
        lines = output.splitlines()
    else:
        lines = output

    runs = []
    columns = []
    in_run = False
    current_run = {}

    for line in lines:
        if line.startswith("Per MPI rank memory allocation"):
            in_run = True
        elif in_run and len(columns) == 0:
            # first line after memory usage are column names
            columns = line.split()

            current_run = {}

            for col in columns:
                current_run[col] = []

        elif line.startswith("Loop time of "):
            in_run = False
            columns = None
            thermo_data = variable_set('ThermoData', current_run)
            r = {'thermo' : thermo_data }
            runs.append(namedtuple('Run', list(r.keys()))(*list(r.values())))
        elif in_run and len(columns) > 0:
            items = line.split()
            # Convert thermo output and store it.
            # It must have the same number of columns and
            # all of them must be convertible to floats.
            # Otherwise we ignore the line
            if len(items) == len(columns):
                try:
                    values = [float(x) for x in items]
                    for i, col in enumerate(columns):
                        current_run[col].append(values[i])
                except ValueError:
                  pass

    return runs

# -------------------------------------------------------------------------
# -------------------------------------------------------------------------

class PyLammps(object):
  """
  More Python-like wrapper for LAMMPS (e.g., for IPython)
  See examples/ipython for usage
  """

  def __init__(self,name="",cmdargs=None,ptr=None,comm=None):
    if ptr:
      if isinstance(ptr,PyLammps):
        self.lmp = ptr.lmp
      elif isinstance(ptr,lammps):
        self.lmp = ptr
      else:
        self.lmp = lammps(name=name,cmdargs=cmdargs,ptr=ptr,comm=comm)
    else:
      self.lmp = lammps(name=name,cmdargs=cmdargs,ptr=None,comm=comm)
    print("LAMMPS output is captured by PyLammps wrapper")
    self._cmd_history = []
    self.runs = []

  def __del__(self):
    if self.lmp: self.lmp.close()
    self.lmp = None

  def close(self):
    if self.lmp: self.lmp.close()
    self.lmp = None

  def version(self):
    return self.lmp.version()

  def file(self,file):
    self.lmp.file(file)

  def write_script(self,filename):
    """ Write LAMMPS script file containing all commands executed up until now """
    with open(filename, "w") as f:
      for cmd in self._cmd_history:
        f.write("%s\n" % cmd)

  def command(self,cmd):
    self.lmp.command(cmd)
    self._cmd_history.append(cmd)

  def run(self, *args, **kwargs):
    output = self.__getattr__('run')(*args, **kwargs)

    if(self.has_mpi4py):
      output = self.lmp.comm.bcast(output, root=0)

    self.runs += get_thermo_data(output)
    return output

  @property
  def last_run(self):
    if len(self.runs) > 0:
        return self.runs[-1]
    return None

  @property
  def atoms(self):
    return AtomList(self)

  @property
  def system(self):
    output = self.info("system")
    d = self._parse_info_system(output)
    return namedtuple('System', d.keys())(*d.values())

  @property
  def communication(self):
    output = self.info("communication")
    d = self._parse_info_communication(output)
    return namedtuple('Communication', d.keys())(*d.values())

  @property
  def computes(self):
    output = self.info("computes")
    return self._parse_element_list(output)

  @property
  def dumps(self):
    output = self.info("dumps")
    return self._parse_element_list(output)

  @property
  def fixes(self):
    output = self.info("fixes")
    return self._parse_element_list(output)

  @property
  def groups(self):
    output = self.info("groups")
    return self._parse_groups(output)

  @property
  def variables(self):
    output = self.info("variables")
    vars = {}
    for v in self._parse_element_list(output):
      vars[v['name']] = Variable(self, v['name'], v['style'], v['def'])
    return vars

  def eval(self, expr):
    value = self.lmp_print('"$(%s)"' % expr).strip()
    try:
      return float(value)
    except ValueError:
      return value

  def _split_values(self, line):
    return [x.strip() for x in line.split(',')]

  def _get_pair(self, value):
    return [x.strip() for x in value.split('=')]

  def _parse_info_system(self, output):
    lines = output[6:-2]
    system = {}

    for line in lines:
      if line.startswith("Units"):
        system['units'] = self._get_pair(line)[1]
      elif line.startswith("Atom style"):
        system['atom_style'] = self._get_pair(line)[1]
      elif line.startswith("Atom map"):
        system['atom_map'] = self._get_pair(line)[1]
      elif line.startswith("Atoms"):
        parts = self._split_values(line)
        system['natoms'] = int(self._get_pair(parts[0])[1])
        system['ntypes'] = int(self._get_pair(parts[1])[1])
        system['style'] = self._get_pair(parts[2])[1]
      elif line.startswith("Kspace style"):
        system['kspace_style'] = self._get_pair(line)[1]
      elif line.startswith("Dimensions"):
        system['dimensions'] = int(self._get_pair(line)[1])
      elif line.startswith("Orthogonal box"):
        system['orthogonal_box'] = [float(x) for x in self._get_pair(line)[1].split('x')]
      elif line.startswith("Boundaries"):
        system['boundaries'] = self._get_pair(line)[1]
      elif line.startswith("xlo"):
        keys, values = [self._split_values(x) for x in self._get_pair(line)]
        for key, value in zip(keys, values):
          system[key] = float(value)
      elif line.startswith("ylo"):
        keys, values = [self._split_values(x) for x in self._get_pair(line)]
        for key, value in zip(keys, values):
          system[key] = float(value)
      elif line.startswith("zlo"):
        keys, values = [self._split_values(x) for x in self._get_pair(line)]
        for key, value in zip(keys, values):
          system[key] = float(value)
      elif line.startswith("Molecule type"):
        system['molecule_type'] = self._get_pair(line)[1]
      elif line.startswith("Bonds"):
        parts = self._split_values(line)
        system['nbonds'] = int(self._get_pair(parts[0])[1])
        system['nbondtypes'] = int(self._get_pair(parts[1])[1])
        system['bond_style'] = self._get_pair(parts[2])[1]
      elif line.startswith("Angles"):
        parts = self._split_values(line)
        system['nangles'] = int(self._get_pair(parts[0])[1])
        system['nangletypes'] = int(self._get_pair(parts[1])[1])
        system['angle_style'] = self._get_pair(parts[2])[1]
      elif line.startswith("Dihedrals"):
        parts = self._split_values(line)
        system['ndihedrals'] = int(self._get_pair(parts[0])[1])
        system['ndihedraltypes'] = int(self._get_pair(parts[1])[1])
        system['dihedral_style'] = self._get_pair(parts[2])[1]
      elif line.startswith("Impropers"):
        parts = self._split_values(line)
        system['nimpropers'] = int(self._get_pair(parts[0])[1])
        system['nimpropertypes'] = int(self._get_pair(parts[1])[1])
        system['improper_style'] = self._get_pair(parts[2])[1]

    return system

  def _parse_info_communication(self, output):
    lines = output[6:-3]
    comm = {}

    for line in lines:
      if line.startswith("MPI library"):
        comm['mpi_version'] = line.split(':')[1].strip()
      elif line.startswith("Comm style"):
        parts = self._split_values(line)
        comm['comm_style'] = self._get_pair(parts[0])[1]
        comm['comm_layout'] = self._get_pair(parts[1])[1]
      elif line.startswith("Processor grid"):
        comm['proc_grid'] = [int(x) for x in self._get_pair(line)[1].split('x')]
      elif line.startswith("Communicate velocities for ghost atoms"):
        comm['ghost_velocity'] = (self._get_pair(line)[1] == "yes")
      elif line.startswith("Nprocs"):
        parts = self._split_values(line)
        comm['nprocs'] = int(self._get_pair(parts[0])[1])
        comm['nthreads'] = int(self._get_pair(parts[1])[1])
    return comm

  def _parse_element_list(self, output):
    lines = output[6:-3]
    elements = []

    for line in lines:
      element_info = self._split_values(line.split(':')[1].strip())
      element = {'name': element_info[0]}
      for key, value in [self._get_pair(x) for x in element_info[1:]]:
        element[key] = value
      elements.append(element)
    return elements

  def _parse_groups(self, output):
    lines = output[6:-3]
    groups = []
    group_pattern = re.compile(r"(?P<name>.+) \((?P<type>.+)\)")

    for line in lines:
      m = group_pattern.match(line.split(':')[1].strip())
      group = {'name': m.group('name'), 'type': m.group('type')}
      groups.append(group)
    return groups

  def lmp_print(self, s):
    """ needed for Python2 compatibility, since print is a reserved keyword """
    return self.__getattr__("print")(s)

  def __dir__(self):
    return ['angle_coeff', 'angle_style', 'atom_modify', 'atom_style', 'atom_style',
    'bond_coeff', 'bond_style', 'boundary', 'change_box', 'communicate', 'compute',
    'create_atoms', 'create_box', 'delete_atoms', 'delete_bonds', 'dielectric',
    'dihedral_coeff', 'dihedral_style', 'dimension', 'dump', 'fix', 'fix_modify',
    'group', 'improper_coeff', 'improper_style', 'include', 'kspace_modify',
    'kspace_style', 'lattice', 'mass', 'minimize', 'min_style', 'neighbor',
    'neigh_modify', 'newton', 'nthreads', 'pair_coeff', 'pair_modify',
    'pair_style', 'processors', 'read', 'read_data', 'read_restart', 'region',
    'replicate', 'reset_timestep', 'restart', 'run', 'run_style', 'thermo',
    'thermo_modify', 'thermo_style', 'timestep', 'undump', 'unfix', 'units',
    'variable', 'velocity', 'write_restart']

  def __getattr__(self, name):
    def handler(*args, **kwargs):
      cmd_args = [name] + [str(x) for x in args]

      with OutputCapture() as capture:
        self.command(' '.join(cmd_args))
        output = capture.output

      if 'verbose' in kwargs and kwargs['verbose']:
        print(output)

      lines = output.splitlines()

      if len(lines) > 1:
        return lines
      elif len(lines) == 1:
        return lines[0]
      return None

    return handler


class IPyLammps(PyLammps):
  """
  IPython wrapper for LAMMPS which adds embedded graphics capabilities
  """

  def __init__(self,name="",cmdargs=None,ptr=None,comm=None):
    super(IPyLammps, self).__init__(name=name,cmdargs=cmdargs,ptr=ptr,comm=comm)

  def image(self, filename="snapshot.png", group="all", color="type", diameter="type",
            size=None, view=None, center=None, up=None, zoom=1.0):
    cmd_args = [group, "image", filename, color, diameter]

    if size:
      width = size[0]
      height = size[1]
      cmd_args += ["size", width, height]

    if view:
      theta = view[0]
      phi = view[1]
      cmd_args += ["view", theta, phi]

    if center:
      flag = center[0]
      Cx = center[1]
      Cy = center[2]
      Cz = center[3]
      cmd_args += ["center", flag, Cx, Cy, Cz]

    if up:
      Ux = up[0]
      Uy = up[1]
      Uz = up[2]
      cmd_args += ["up", Ux, Uy, Uz]

    if zoom:
      cmd_args += ["zoom", zoom]

    cmd_args.append("modify backcolor white")

    self.write_dump(*cmd_args)
    from IPython.core.display import Image
    return Image('snapshot.png')

  def video(self, filename):
    from IPython.display import HTML
    return HTML("<video controls><source src=\"" + filename + "\"></video>")<|MERGE_RESOLUTION|>--- conflicted
+++ resolved
@@ -1172,7 +1172,6 @@
     if name: name = name.encode()
     self.lib.lammps_scatter_atoms_subset(self.lmp,name,type,count,ndata,ids,data)
 
-<<<<<<< HEAD
   # return vector of atom/compute/fix properties gathered across procs
   # 3 variants to match src/library.cpp
   # name = atom property recognized by LAMMPS in atom->extract()
@@ -1234,10 +1233,6 @@
     self.lib.lammps_scatter_subset(self.lmp,name,type,count,ndata,ids,data)
 
    # -------------------------------------------------------------------------
-=======
-
-  # -------------------------------------------------------------------------
->>>>>>> 24f58076
 
   def encode_image_flags(self,ix,iy,iz):
     """ convert 3 integers with image flags for x-, y-, and z-direction
@@ -1277,10 +1272,7 @@
     return [int(i) for i in flags]
 
   # -------------------------------------------------------------------------
-<<<<<<< HEAD
-
-=======
->>>>>>> 24f58076
+
   # create N atoms on all procs
   # N = global number of atoms
   # id = ID of each atom (optional, can be None)
