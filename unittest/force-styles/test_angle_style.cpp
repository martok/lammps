/* ----------------------------------------------------------------------
   LAMMPS - Large-scale Atomic/Molecular Massively Parallel Simulator
   https://www.lammps.org/, Sandia National Laboratories
   LAMMPS Development team: developers@lammps.org

   Copyright (2003) Sandia Corporation.  Under the terms of Contract
   DE-AC04-94AL85000 with Sandia Corporation, the U.S. Government retains
   certain rights in this software.  This software is distributed under
   the GNU General Public License.

   See the README file in the top-level LAMMPS directory.
------------------------------------------------------------------------- */

// unit tests for angle styles intended for molecular systems

#include "error_stats.h"
#include "test_config.h"
#include "test_config_reader.h"
#include "test_main.h"
#include "yaml_reader.h"
#include "yaml_writer.h"

#include "gmock/gmock.h"
#include "gtest/gtest.h"

#include "angle.h"
#include "atom.h"
#include "compute.h"
#include "exceptions.h"
<<<<<<< HEAD
=======
#include "fix.h"
>>>>>>> 05e836f5
#include "fmt/format.h"
#include "force.h"
#include "info.h"
#include "input.h"
#include "lammps.h"
#include "modify.h"
#include "platform.h"
#include "universe.h"

#include <cctype>
#include <cstdio>
#include <cstdlib>
#include <cstring>
#include <mpi.h>

#include <map>
#include <string>
#include <utility>
#include <vector>

using ::testing::HasSubstr;
using ::testing::StartsWith;

using namespace LAMMPS_NS;

void cleanup_lammps(LAMMPS *lmp, const TestConfig &cfg)
{
    platform::unlink(cfg.basename + ".restart");
    platform::unlink(cfg.basename + ".data");
    platform::unlink(cfg.basename + "-coeffs.in");
    delete lmp;
}

LAMMPS *init_lammps(LAMMPS::argv &args, const TestConfig &cfg, const bool newton = true)
{
    LAMMPS *lmp;

    lmp = new LAMMPS(args, MPI_COMM_WORLD);

    // check if prerequisite styles are available
    Info *info = new Info(lmp);
    int nfail  = 0;
    for (const auto &prerequisite : cfg.prerequisites) {
        std::string style = prerequisite.second;

        // this is a test for angle styles, so if the suffixed
        // version is not available, there is no reason to test.
        if (prerequisite.first == "angle") {
            if (lmp->suffix_enable) {
                style += "/";
                style += lmp->suffix;
            }
        }

        if (!info->has_style(prerequisite.first, style)) ++nfail;
    }
    delete info;
    if (nfail > 0) {
        cleanup_lammps(lmp, cfg);
        return nullptr;
    }

    // utility lambdas to improve readability
    auto command = [&](const std::string &line) {
        try {
            lmp->input->one(line);
        } catch (LAMMPSAbortException &ae) {
            fprintf(stderr, "LAMMPS Error: %s\n", ae.what());
            exit(2);
        } catch (LAMMPSException &e) {
            fprintf(stderr, "LAMMPS Error: %s\n", e.what());
            exit(3);
        } catch (fmt::format_error &fe) {
            fprintf(stderr, "fmt::format_error: %s\n", fe.what());
            exit(4);
        } catch (std::exception &e) {
            fprintf(stderr, "General exception: %s\n", e.what());
            exit(5);
        }
    };
    auto parse_input_script = [&](const std::string &filename) {
        lmp->input->file(filename.c_str());
    };

    if (newton) {
        command("variable newton_bond index on");
    } else {
        command("variable newton_bond index off");
    }

    command("variable input_dir index " + INPUT_FOLDER);

    for (const auto &pre_command : cfg.pre_commands) {
        command(pre_command);
    }

    std::string input_file = platform::path_join(INPUT_FOLDER, cfg.input_file);
    parse_input_script(input_file);

    command("angle_style " + cfg.angle_style);

    for (const auto &angle_coeff : cfg.angle_coeff) {
        command("angle_coeff " + angle_coeff);
    }

    for (const auto &post_command : cfg.post_commands) {
        command(post_command);
    }

    command("run 0 post no");
    command("variable write_data_pair index ii");
    command("write_restart " + cfg.basename + ".restart");
    command("write_data " + cfg.basename + ".data pair ${write_data_pair}");
    command("write_coeff " + cfg.basename + "-coeffs.in");

    return lmp;
}

void run_lammps(LAMMPS *lmp)
{
    // utility lambda to improve readability
    auto command = [&](const std::string &line) {
        lmp->input->one(line);
    };

    command("fix 1 all nve");
    command("compute pe all pe/atom angle");
    command("compute sum all reduce sum c_pe");
    command("thermo_style custom step temp pe press c_sum");
    command("thermo 2");
    command("run 4 post no");
}

void restart_lammps(LAMMPS *lmp, const TestConfig &cfg)
{
    // utility lambda to improve readability
    auto command = [&](const std::string &line) {
        lmp->input->one(line);
    };

    command("clear");
    command("read_restart " + cfg.basename + ".restart");

    if (!lmp->force->angle) {
        command("angle_style " + cfg.angle_style);
    }

    if ((cfg.angle_style.substr(0, 6) == "hybrid") || !lmp->force->angle->writedata) {
        for (const auto &angle_coeff : cfg.angle_coeff) {
            command("angle_coeff " + angle_coeff);
        }
    }

    for (const auto &post_command : cfg.post_commands) {
        command(post_command);
    }

    command("run 0 post no");
}

void data_lammps(LAMMPS *lmp, const TestConfig &cfg)
{
    // utility lambdas to improve readability
    auto command = [&](const std::string &line) {
        lmp->input->one(line);
    };
    auto parse_input_script = [&](const std::string &filename) {
        lmp->input->file(filename.c_str());
    };

    command("clear");
    command("variable angle_style delete");
    command("variable data_file  delete");
    command("variable newton_bond delete");
    command("variable newton_bond index on");

    for (const auto &pre_command : cfg.pre_commands) {
        command(pre_command);
    }

    command("variable angle_style index '" + cfg.angle_style + "'");
    command("variable data_file index " + cfg.basename + ".data");

    std::string input_file = platform::path_join(INPUT_FOLDER, cfg.input_file);
    parse_input_script(input_file);

    for (const auto &angle_coeff : cfg.angle_coeff) {
        command("angle_coeff " + angle_coeff);
    }
    for (const auto &post_command : cfg.post_commands) {
        command(post_command);
    }
    command("run 0 post no");
}

// re-generate yaml file with current settings.

void generate_yaml_file(const char *outfile, const TestConfig &config)
{
    // initialize system geometry
    LAMMPS::argv args = {"AngleStyle", "-log", "none", "-echo", "screen", "-nocite"};

    LAMMPS *lmp = init_lammps(args, config);
    if (!lmp) {
        std::cerr << "One or more prerequisite styles are not available "
                     "in this LAMMPS configuration:\n";
        for (const auto &prerequisite : config.prerequisites) {
            std::cerr << prerequisite.first << "_style " << prerequisite.second << "\n";
        }
        return;
    }

    const int natoms = lmp->atom->natoms;
    std::string block;

    YamlWriter writer(outfile);

    // write yaml header
    write_yaml_header(&writer, &test_config, lmp->version);

    // angle_style
    writer.emit("angle_style", config.angle_style);

    // angle_coeff
    block.clear();
    for (const auto &angle_coeff : config.angle_coeff) {
        block += angle_coeff + "\n";
    }
    writer.emit_block("angle_coeff", block);

    // equilibrium angle
    block = fmt::format("{}", lmp->atom->nangletypes);
    for (int i = 0; i < lmp->atom->nangletypes; ++i)
        block += fmt::format(" {}", lmp->force->angle->equilibrium_angle(i + 1));
    writer.emit("equilibrium", block);

    // extract
    block.clear();
    for (auto data : config.extract)
        block += fmt::format("{} {}\n", data.first, data.second);
    writer.emit_block("extract", block);

    // natoms
    writer.emit("natoms", natoms);

    // init_energy
    writer.emit("init_energy", lmp->force->angle->energy);

    // init_stress
    auto *stress = lmp->force->angle->virial;
    block = fmt::format("{:23.16e} {:23.16e} {:23.16e} {:23.16e} {:23.16e} {:23.16e}", stress[0],
                        stress[1], stress[2], stress[3], stress[4], stress[5]);
    writer.emit_block("init_stress", block);

    // init_forces
    block.clear();
    auto *f = lmp->atom->f;
    for (int i = 1; i <= natoms; ++i) {
        const int j = lmp->atom->map(i);
        block += fmt::format("{:3} {:23.16e} {:23.16e} {:23.16e}\n", i, f[j][0], f[j][1], f[j][2]);
    }
    writer.emit_block("init_forces", block);

    // do a few steps of MD
    run_lammps(lmp);

    // run_energy
    writer.emit("run_energy", lmp->force->angle->energy);

    // run_stress
    stress = lmp->force->angle->virial;
    block  = fmt::format("{:23.16e} {:23.16e} {:23.16e} {:23.16e} {:23.16e} {:23.16e}", stress[0],
                         stress[1], stress[2], stress[3], stress[4], stress[5]);
    writer.emit_block("run_stress", block);

    block.clear();
    f = lmp->atom->f;
    for (int i = 1; i <= natoms; ++i) {
        const int j = lmp->atom->map(i);
        block += fmt::format("{:3} {:23.16e} {:23.16e} {:23.16e}\n", i, f[j][0], f[j][1], f[j][2]);
    }
    writer.emit_block("run_forces", block);

    cleanup_lammps(lmp, config);
}

TEST(AngleStyle, plain)
{
    if (test_config.skip_tests.count(test_info_->name())) GTEST_SKIP();

    LAMMPS::argv args = {"AngleStyle", "-log", "none", "-echo", "screen", "-nocite"};

    ::testing::internal::CaptureStdout();
    LAMMPS *lmp = init_lammps(args, test_config, true);

    std::string output = ::testing::internal::GetCapturedStdout();
    if (verbose) std::cout << output;

    if (!lmp) {
        std::cerr << "One or more prerequisite styles are not available "
                     "in this LAMMPS configuration:\n";
        for (auto &prerequisite : test_config.prerequisites) {
            std::cerr << prerequisite.first << "_style " << prerequisite.second << "\n";
        }
        GTEST_SKIP();
    }

    EXPECT_THAT(output, StartsWith("LAMMPS ("));
    EXPECT_THAT(output, HasSubstr("Loop time"));

    // abort if running in parallel and not all atoms are local
    const int nlocal = lmp->atom->nlocal;
    ASSERT_EQ(lmp->atom->natoms, nlocal);

    double epsilon = test_config.epsilon;

    ErrorStats stats;
    auto *angle = lmp->force->angle;

    EXPECT_FORCES("init_forces (newton on)", lmp->atom, test_config.init_forces, epsilon);
    EXPECT_STRESS("init_stress (newton on)", angle->virial, test_config.init_stress, epsilon);

    stats.reset();
    EXPECT_FP_LE_WITH_EPS(angle->energy, test_config.init_energy, epsilon);
    if (print_stats) std::cerr << "init_energy stats, newton on: " << stats << std::endl;

    if (!verbose) ::testing::internal::CaptureStdout();
    run_lammps(lmp);
    if (!verbose) ::testing::internal::GetCapturedStdout();

    EXPECT_FORCES("run_forces (newton on)", lmp->atom, test_config.run_forces, 10 * epsilon);
    EXPECT_STRESS("run_stress (newton on)", angle->virial, test_config.run_stress, epsilon);

    stats.reset();
    auto *icompute = lmp->modify->get_compute_by_id("sum");
    double energy  = 0.0;
    if (icompute) energy = icompute->compute_scalar();
    EXPECT_FP_LE_WITH_EPS(angle->energy, test_config.run_energy, epsilon);
    EXPECT_FP_LE_WITH_EPS(angle->energy, energy, epsilon);
    if (print_stats) std::cerr << "run_energy  stats, newton on: " << stats << std::endl;

    if (!verbose) ::testing::internal::CaptureStdout();
    cleanup_lammps(lmp, test_config);
    lmp = init_lammps(args, test_config, false);
    if (!verbose) ::testing::internal::GetCapturedStdout();

    // skip over these tests if newton bond is forced to be on
    if (lmp->force->newton_bond == 0) {
        angle = lmp->force->angle;

        EXPECT_FORCES("init_forces (newton off)", lmp->atom, test_config.init_forces, epsilon);
        EXPECT_STRESS("init_stress (newton off)", angle->virial, test_config.init_stress,
                      2 * epsilon);

        stats.reset();
        EXPECT_FP_LE_WITH_EPS(angle->energy, test_config.init_energy, epsilon);
        if (print_stats) std::cerr << "init_energy stats, newton off:" << stats << std::endl;

        if (!verbose) ::testing::internal::CaptureStdout();
        run_lammps(lmp);
        if (!verbose) ::testing::internal::GetCapturedStdout();

        EXPECT_FORCES("run_forces (newton off)", lmp->atom, test_config.run_forces, 10 * epsilon);
        EXPECT_STRESS("run_stress (newton off)", angle->virial, test_config.run_stress, epsilon);

        stats.reset();
        icompute = lmp->modify->get_compute_by_id("sum");
        if (icompute) energy = icompute->compute_scalar();
        EXPECT_FP_LE_WITH_EPS(angle->energy, test_config.run_energy, epsilon);
        EXPECT_FP_LE_WITH_EPS(angle->energy, energy, epsilon);
        if (print_stats) std::cerr << "run_energy  stats, newton off:" << stats << std::endl;
    }

    if (!verbose) ::testing::internal::CaptureStdout();
    restart_lammps(lmp, test_config);
    if (!verbose) ::testing::internal::GetCapturedStdout();

    angle = lmp->force->angle;
    EXPECT_FORCES("restart_forces", lmp->atom, test_config.init_forces, epsilon);
    EXPECT_STRESS("restart_stress", angle->virial, test_config.init_stress, epsilon);

    stats.reset();
    EXPECT_FP_LE_WITH_EPS(angle->energy, test_config.init_energy, epsilon);
    if (print_stats) std::cerr << "restart_energy stats:" << stats << std::endl;

    if (!verbose) ::testing::internal::CaptureStdout();
    data_lammps(lmp, test_config);
    if (!verbose) ::testing::internal::GetCapturedStdout();

    angle = lmp->force->angle;
    EXPECT_FORCES("data_forces", lmp->atom, test_config.init_forces, epsilon);
    EXPECT_STRESS("data_stress", angle->virial, test_config.init_stress, epsilon);

    stats.reset();
    EXPECT_FP_LE_WITH_EPS(angle->energy, test_config.init_energy, epsilon);
    if (print_stats) std::cerr << "data_energy stats:" << stats << std::endl;

    if (!verbose) ::testing::internal::CaptureStdout();
    cleanup_lammps(lmp, test_config);
    if (!verbose) ::testing::internal::GetCapturedStdout();
};

TEST(AngleStyle, omp)
{
    if (!LAMMPS::is_installed_pkg("OPENMP")) GTEST_SKIP();
    if (test_config.skip_tests.count(test_info_->name())) GTEST_SKIP();

    LAMMPS::argv args = {"AngleStyle", "-log", "none", "-echo", "screen", "-nocite",
                         "-pk",        "omp",  "4",    "-sf",   "omp"};

    ::testing::internal::CaptureStdout();
    LAMMPS *lmp = init_lammps(args, test_config, true);

    std::string output = ::testing::internal::GetCapturedStdout();
    if (verbose) std::cout << output;

    if (!lmp) {
        std::cerr << "One or more prerequisite styles with /omp suffix\n"
                     "are not available in this LAMMPS configuration:\n";
        for (auto &prerequisite : test_config.prerequisites) {
            std::cerr << prerequisite.first << "_style " << prerequisite.second << "\n";
        }
        GTEST_SKIP();
    }

    EXPECT_THAT(output, StartsWith("LAMMPS ("));
    EXPECT_THAT(output, HasSubstr("Loop time"));

    // abort if running in parallel and not all atoms are local
    const int nlocal = lmp->atom->nlocal;
    ASSERT_EQ(lmp->atom->natoms, nlocal);

    // relax error a bit for OPENMP package
    double epsilon = 5.0 * test_config.epsilon;

    ErrorStats stats;
    auto *angle = lmp->force->angle;

    EXPECT_FORCES("init_forces (newton on)", lmp->atom, test_config.init_forces, epsilon);
    EXPECT_STRESS("init_stress (newton on)", angle->virial, test_config.init_stress, 10 * epsilon);

    stats.reset();
    EXPECT_FP_LE_WITH_EPS(angle->energy, test_config.init_energy, epsilon);
    if (print_stats) std::cerr << "init_energy stats, newton on: " << stats << std::endl;

    if (!verbose) ::testing::internal::CaptureStdout();
    run_lammps(lmp);
    if (!verbose) ::testing::internal::GetCapturedStdout();

    EXPECT_FORCES("run_forces (newton on)", lmp->atom, test_config.run_forces, 10 * epsilon);
    EXPECT_STRESS("run_stress (newton on)", angle->virial, test_config.run_stress, 10 * epsilon);

    stats.reset();
    auto *icompute = lmp->modify->get_compute_by_id("sum");
    double energy  = 0.0;
    if (icompute) energy = icompute->compute_scalar();
    EXPECT_FP_LE_WITH_EPS(angle->energy, test_config.run_energy, epsilon);
    // TODO: this is currently broken for OPENMP with angle style hybrid
    // needs to be fixed in the main code somewhere. Not sure where, though.
    if (test_config.angle_style.substr(0, 6) != "hybrid")
        EXPECT_FP_LE_WITH_EPS(angle->energy, energy, epsilon);
    if (print_stats) std::cerr << "run_energy  stats, newton on: " << stats << std::endl;

    if (!verbose) ::testing::internal::CaptureStdout();
    cleanup_lammps(lmp, test_config);
    lmp = init_lammps(args, test_config, false);
    if (!verbose) ::testing::internal::GetCapturedStdout();

    // skip over these tests if newton bond is forced to be on
    if (lmp->force->newton_bond == 0) {
        angle = lmp->force->angle;

        EXPECT_FORCES("init_forces (newton off)", lmp->atom, test_config.init_forces, epsilon);
        EXPECT_STRESS("init_stress (newton off)", angle->virial, test_config.init_stress,
                      10 * epsilon);

        stats.reset();
        EXPECT_FP_LE_WITH_EPS(angle->energy, test_config.init_energy, epsilon);
        if (print_stats) std::cerr << "init_energy stats, newton off:" << stats << std::endl;

        if (!verbose) ::testing::internal::CaptureStdout();
        run_lammps(lmp);
        if (!verbose) ::testing::internal::GetCapturedStdout();

        EXPECT_FORCES("run_forces (newton off)", lmp->atom, test_config.run_forces, 10 * epsilon);
        EXPECT_STRESS("run_stress (newton off)", angle->virial, test_config.run_stress,
                      10 * epsilon);

        stats.reset();
        icompute = lmp->modify->get_compute_by_id("sum");
        if (icompute) energy = icompute->compute_scalar();
        EXPECT_FP_LE_WITH_EPS(angle->energy, test_config.run_energy, epsilon);
        // TODO: this is currently broken for OPENMP with angle style hybrid
        // needs to be fixed in the main code somewhere. Not sure where, though.
        if (test_config.angle_style.substr(0, 6) != "hybrid")
            EXPECT_FP_LE_WITH_EPS(angle->energy, energy, epsilon);
        if (print_stats) std::cerr << "run_energy  stats, newton off:" << stats << std::endl;
    }

    if (!verbose) ::testing::internal::CaptureStdout();
    cleanup_lammps(lmp, test_config);
    if (!verbose) ::testing::internal::GetCapturedStdout();
};

TEST(AngleStyle, kokkos_omp)
{
    if (!LAMMPS::is_installed_pkg("KOKKOS")) GTEST_SKIP();
    if (test_config.skip_tests.count(test_info_->name())) GTEST_SKIP();
    if (!Info::has_accelerator_feature("KOKKOS", "api", "openmp")) GTEST_SKIP();

    LAMMPS::argv args = {"AngleStyle", "-log", "none", "-echo", "screen", "-nocite",
                         "-k",         "on",   "t",    "4",     "-sf",    "kk"};

    ::testing::internal::CaptureStdout();
    LAMMPS *lmp = init_lammps(args, test_config, true);

    std::string output = ::testing::internal::GetCapturedStdout();
    if (verbose) std::cout << output;

    if (!lmp) {
        std::cerr << "One or more prerequisite styles with /kk suffix\n"
                     "are not available in this LAMMPS configuration:\n";
        for (auto &prerequisite : test_config.prerequisites) {
            std::cerr << prerequisite.first << "_style " << prerequisite.second << "\n";
        }
        GTEST_SKIP();
    }

    EXPECT_THAT(output, StartsWith("LAMMPS ("));
    EXPECT_THAT(output, HasSubstr("Loop time"));

    // abort if running in parallel and not all atoms are local
    const int nlocal = lmp->atom->nlocal;
    ASSERT_EQ(lmp->atom->natoms, nlocal);

    // relax error a bit for KOKKOS package
    double epsilon = 5.0 * test_config.epsilon;

    ErrorStats stats;
    auto angle = lmp->force->angle;

    EXPECT_FORCES("init_forces (newton on)", lmp->atom, test_config.init_forces, epsilon);
    EXPECT_STRESS("init_stress (newton on)", angle->virial, test_config.init_stress, epsilon);

    stats.reset();
    EXPECT_FP_LE_WITH_EPS(angle->energy, test_config.init_energy, epsilon);
    if (print_stats) std::cerr << "init_energy stats, newton on: " << stats << std::endl;

    if (!verbose) ::testing::internal::CaptureStdout();
    run_lammps(lmp);
    if (!verbose) ::testing::internal::GetCapturedStdout();

    EXPECT_FORCES("run_forces (newton on)", lmp->atom, test_config.run_forces, 10 * epsilon);
    EXPECT_STRESS("run_stress (newton on)", angle->virial, test_config.run_stress, epsilon);

    stats.reset();
    auto *icompute = lmp->modify->get_compute_by_id("sum");
    double energy  = 0.0;
    if (icompute) energy = icompute->compute_scalar();
    EXPECT_FP_LE_WITH_EPS(angle->energy, test_config.run_energy, epsilon);
    EXPECT_FP_LE_WITH_EPS(angle->energy, energy, epsilon);
    if (print_stats) std::cerr << "run_energy  stats, newton on: " << stats << std::endl;

    if (!verbose) ::testing::internal::CaptureStdout();
    cleanup_lammps(lmp, test_config);
    lmp = init_lammps(args, test_config, false);
    if (!verbose) ::testing::internal::GetCapturedStdout();

    // skip over these tests if newton bond is forced to be on
    if (lmp->force->newton_bond == 0) {
        angle = lmp->force->angle;

<<<<<<< HEAD
=======
        EXPECT_FORCES("init_forces (newton off)", lmp->atom, test_config.init_forces, epsilon);
        EXPECT_STRESS("init_stress (newton off)", angle->virial, test_config.init_stress,
                      2 * epsilon);

        stats.reset();
        EXPECT_FP_LE_WITH_EPS(angle->energy, test_config.init_energy, epsilon);
        if (print_stats) std::cerr << "init_energy stats, newton off:" << stats << std::endl;

        if (!verbose) ::testing::internal::CaptureStdout();
        run_lammps(lmp);
        if (!verbose) ::testing::internal::GetCapturedStdout();

        EXPECT_FORCES("run_forces (newton off)", lmp->atom, test_config.run_forces, 10 * epsilon);
        EXPECT_STRESS("run_stress (newton off)", angle->virial, test_config.run_stress, epsilon);

        stats.reset();
        icompute = lmp->modify->get_compute_by_id("sum");
        if (icompute) energy = icompute->compute_scalar();
        EXPECT_FP_LE_WITH_EPS(angle->energy, test_config.run_energy, epsilon);
        EXPECT_FP_LE_WITH_EPS(angle->energy, energy, epsilon);
        if (print_stats) std::cerr << "run_energy  stats, newton off:" << stats << std::endl;
    }

    if (!verbose) ::testing::internal::CaptureStdout();
    restart_lammps(lmp, test_config);
    if (!verbose) ::testing::internal::GetCapturedStdout();

    angle = lmp->force->angle;
    EXPECT_FORCES("restart_forces", lmp->atom, test_config.init_forces, epsilon);
    EXPECT_STRESS("restart_stress", angle->virial, test_config.init_stress, epsilon);

    stats.reset();
    EXPECT_FP_LE_WITH_EPS(angle->energy, test_config.init_energy, epsilon);
    if (print_stats) std::cerr << "restart_energy stats:" << stats << std::endl;

    if (!verbose) ::testing::internal::CaptureStdout();
    data_lammps(lmp, test_config);
    if (!verbose) ::testing::internal::GetCapturedStdout();

    angle = lmp->force->angle;
    EXPECT_FORCES("data_forces", lmp->atom, test_config.init_forces, epsilon);
    EXPECT_STRESS("data_stress", angle->virial, test_config.init_stress, epsilon);

    stats.reset();
    EXPECT_FP_LE_WITH_EPS(angle->energy, test_config.init_energy, epsilon);
    if (print_stats) std::cerr << "data_energy stats:" << stats << std::endl;

    if (!verbose) ::testing::internal::CaptureStdout();
    cleanup_lammps(lmp, test_config);
    if (!verbose) ::testing::internal::GetCapturedStdout();
};

TEST(AngleStyle, numdiff)
{
    if (!LAMMPS::is_installed_pkg("EXTRA-FIX")) GTEST_SKIP();
    if (test_config.skip_tests.count(test_info_->name())) GTEST_SKIP();

    LAMMPS::argv args = {"AngleStyle", "-log", "none", "-echo", "screen", "-nocite"};

    ::testing::internal::CaptureStdout();
    LAMMPS *lmp = init_lammps(args, test_config, true);

    std::string output = ::testing::internal::GetCapturedStdout();
    if (verbose) std::cout << output;

    if (!lmp) {
        std::cerr << "One or more prerequisite styles are not available "
                     "in this LAMMPS configuration:\n";
        for (auto &prerequisite : test_config.prerequisites) {
            std::cerr << prerequisite.first << "_style " << prerequisite.second << "\n";
        }
        GTEST_SKIP();
    }

    EXPECT_THAT(output, StartsWith("LAMMPS ("));
    EXPECT_THAT(output, HasSubstr("Loop time"));

    // abort if running in parallel and not all atoms are local
    const int nlocal = lmp->atom->nlocal;
    ASSERT_EQ(lmp->atom->natoms, nlocal);

    if (!verbose) ::testing::internal::CaptureStdout();
    lmp->input->one("fix diff all numdiff 2 6.05504e-6");
    lmp->input->one("run 2 post no");
    if (!verbose) ::testing::internal::GetCapturedStdout();
    Fix *ifix = lmp->modify->get_fix_by_id("diff");
    if (ifix) {
        double epsilon = test_config.epsilon * 5.0e8;
        ErrorStats stats;
        double **f1 = lmp->atom->f;
        double **f2 = ifix->array_atom;
        SCOPED_TRACE("EXPECT FORCES: numdiff");
        for (int i = 0; i < nlocal; ++i) {
            EXPECT_FP_LE_WITH_EPS(f1[i][0], f2[i][0], epsilon);
            EXPECT_FP_LE_WITH_EPS(f1[i][1], f2[i][1], epsilon);
            EXPECT_FP_LE_WITH_EPS(f1[i][2], f2[i][2], epsilon);
        }
        if (print_stats)
            std::cerr << "numdiff  stats: " << stats << " epsilon: " << epsilon << std::endl;
    }
    if (!verbose) ::testing::internal::CaptureStdout();
    cleanup_lammps(lmp, test_config);
    if (!verbose) ::testing::internal::GetCapturedStdout();
}

TEST(AngleStyle, single)
{
    if (test_config.skip_tests.count(test_info_->name())) GTEST_SKIP();

>>>>>>> 05e836f5
    LAMMPS::argv args = {"AngleStyle", "-log", "none", "-echo", "screen", "-nocite"};

    // create a LAMMPS instance with standard settings to detect the number of atom types
    if (!verbose) ::testing::internal::CaptureStdout();
    LAMMPS *lmp = init_lammps(args, test_config);
    if (!verbose) ::testing::internal::GetCapturedStdout();

    if (!lmp) {
        std::cerr << "One or more prerequisite styles are not available "
                     "in this LAMMPS configuration:\n";
        for (auto &prerequisite : test_config.prerequisites) {
            std::cerr << prerequisite.first << "_style " << prerequisite.second << "\n";
        }
        GTEST_SKIP();
    }

    // gather some information and skip if unsupported
    int nangletypes = lmp->atom->nangletypes;
    int molecular   = lmp->atom->molecular;
    if (molecular != Atom::MOLECULAR) {
        std::cerr << "Only simple molecular atom styles are supported\n";
        if (!verbose) ::testing::internal::CaptureStdout();
        cleanup_lammps(lmp, test_config);
        if (!verbose) ::testing::internal::GetCapturedStdout();
        GTEST_SKIP();
    }

    // utility lambda to improve readability
    auto command = [&](const std::string &line) {
        lmp->input->one(line);
    };

    // now start over
    if (!verbose) ::testing::internal::CaptureStdout();
    command("clear");
    command("variable newton_bond delete");
    command("variable newton_bond index on");

    command("variable input_dir index " + INPUT_FOLDER);

    for (auto &pre_command : test_config.pre_commands) {
        command(pre_command);
    }

    command("atom_style molecular");
    command("units ${units}");
    command("boundary p p p");
    command("newton ${newton_pair} ${newton_bond}");
    command("special_bonds lj/coul "
            "${bond_factor} ${angle_factor} ${dihedral_factor}");

    command("atom_modify map array");
    command("region box block -10.0 10.0 -10.0 10.0 -10.0 10.0 units box");

    command(fmt::format("create_box 1 box angle/types {} "
                        "extra/angle/per/atom 2 extra/special/per/atom 2",
                        nangletypes));

    if (utils::strmatch(test_config.angle_style, "^spica")) {
        command("pair_style lj/spica 8.0");
        command("pair_coeff * * lj9_6 0.02 2.5");
    } else {
        command("pair_style zero 8.0");
        command("pair_coeff * *");
    }

    command("angle_style " + test_config.angle_style);
    Angle *angle = lmp->force->angle;

    for (auto &angle_coeff : test_config.angle_coeff) {
        command("angle_coeff " + angle_coeff);
    }

    // create (only) three atoms and one angle
    command("mass * 1.0");
    command("create_atoms 1 single  5.0 -0.75  0.4 units box");
    command("create_atoms 1 single  5.5  0.25 -0.1 units box");
    command("create_atoms 1 single  5.0  0.75  0.4 units box");
    command("create_bonds single/angle 1 1 2 3");

    for (auto &post_command : test_config.post_commands) {
        command(post_command);
    }

    command("run 0 post no");
    if (!verbose) ::testing::internal::GetCapturedStdout();

    int idx1       = lmp->atom->map(1);
    int idx2       = lmp->atom->map(2);
    int idx3       = lmp->atom->map(3);
    double epsilon = test_config.epsilon;
    double eangle[4], esingle[4];

    eangle[0]  = angle->energy;
    esingle[0] = angle->single(1, idx1, idx2, idx3);

    if (!verbose) ::testing::internal::CaptureStdout();
    command("displace_atoms all random 0.5 0.5 0.5 23456");
    command("run 0 post no");
    if (!verbose) ::testing::internal::GetCapturedStdout();

    idx1       = lmp->atom->map(1);
    idx2       = lmp->atom->map(2);
    idx3       = lmp->atom->map(3);
    eangle[1]  = angle->energy;
    esingle[1] = angle->single(1, idx1, idx2, idx3);

    if (!verbose) ::testing::internal::CaptureStdout();
    command("displace_atoms all random 0.5 0.5 0.5 456963");
    command("run 0 post no");
    if (!verbose) ::testing::internal::GetCapturedStdout();

    idx1       = lmp->atom->map(1);
    idx2       = lmp->atom->map(2);
    idx3       = lmp->atom->map(3);
    eangle[2]  = angle->energy;
    esingle[2] = angle->single(1, idx1, idx2, idx3);

    if (!verbose) ::testing::internal::CaptureStdout();
    command("displace_atoms all random 0.5 0.5 0.5 9726532");
    command("run 0 post no");
    if (!verbose) ::testing::internal::GetCapturedStdout();

    idx1       = lmp->atom->map(1);
    idx2       = lmp->atom->map(2);
    idx3       = lmp->atom->map(3);
    eangle[3]  = angle->energy;
    esingle[3] = angle->single(1, idx1, idx2, idx3);

    ErrorStats stats;
    EXPECT_FP_LE_WITH_EPS(eangle[0], esingle[0], epsilon);
    EXPECT_FP_LE_WITH_EPS(eangle[1], esingle[1], epsilon);
    EXPECT_FP_LE_WITH_EPS(eangle[2], esingle[2], epsilon);
    EXPECT_FP_LE_WITH_EPS(eangle[3], esingle[3], epsilon);
    if (print_stats) std::cerr << "single_energy  stats:" << stats << std::endl;

    int i = 0;
    for (auto &dist : test_config.equilibrium)
        EXPECT_NEAR(dist, angle->equilibrium_angle(++i), 0.00001);

    if (!verbose) ::testing::internal::CaptureStdout();
    cleanup_lammps(lmp, test_config);
    if (!verbose) ::testing::internal::GetCapturedStdout();
}

TEST(AngleStyle, extract)
{
    if (test_config.skip_tests.count(test_info_->name())) GTEST_SKIP();

    LAMMPS::argv args = {"AngleStyle", "-log", "none", "-echo", "screen", "-nocite"};

    if (!verbose) ::testing::internal::CaptureStdout();
    LAMMPS *lmp = init_lammps(args, test_config, true);
    if (!verbose) ::testing::internal::GetCapturedStdout();

    if (!lmp) {
        std::cerr << "One or more prerequisite styles are not available "
                     "in this LAMMPS configuration:\n";
        for (auto prerequisite : test_config.prerequisites) {
            std::cerr << prerequisite.first << "_style " << prerequisite.second << "\n";
        }
        GTEST_SKIP();
    }

    auto *angle = lmp->force->angle;
    void *ptr   = nullptr;
    int dim     = 0;
    for (auto extract : test_config.extract) {
        ptr = angle->extract(extract.first.c_str(), dim);
        EXPECT_NE(ptr, nullptr);
        EXPECT_EQ(dim, extract.second);
    }
    ptr = angle->extract("does_not_exist", dim);
    EXPECT_EQ(ptr, nullptr);

    for (int i = 1; i <= lmp->atom->nangletypes; ++i)
        EXPECT_GE(angle->equilibrium_angle(i), 0.0);

    if (!verbose) ::testing::internal::CaptureStdout();
    cleanup_lammps(lmp, test_config);
    if (!verbose) ::testing::internal::GetCapturedStdout();
}<|MERGE_RESOLUTION|>--- conflicted
+++ resolved
@@ -27,10 +27,7 @@
 #include "atom.h"
 #include "compute.h"
 #include "exceptions.h"
-<<<<<<< HEAD
-=======
 #include "fix.h"
->>>>>>> 05e836f5
 #include "fmt/format.h"
 #include "force.h"
 #include "info.h"
@@ -603,8 +600,6 @@
     if (lmp->force->newton_bond == 0) {
         angle = lmp->force->angle;
 
-<<<<<<< HEAD
-=======
         EXPECT_FORCES("init_forces (newton off)", lmp->atom, test_config.init_forces, epsilon);
         EXPECT_STRESS("init_stress (newton off)", angle->virial, test_config.init_stress,
                       2 * epsilon);
@@ -714,7 +709,6 @@
 {
     if (test_config.skip_tests.count(test_info_->name())) GTEST_SKIP();
 
->>>>>>> 05e836f5
     LAMMPS::argv args = {"AngleStyle", "-log", "none", "-echo", "screen", "-nocite"};
 
     // create a LAMMPS instance with standard settings to detect the number of atom types
