--- conflicted
+++ resolved
@@ -142,11 +142,7 @@
 TEST_F(DumpAtomTest, no_scale_run0)
 {
     auto dump_file = dump_filename("no_scale_run0");
-<<<<<<< HEAD
-    generate_dump(dump_file, "scale no", 0);
-=======
     generate_dump(dump_file, "scale off", 0);
->>>>>>> d8b37601
 
     ASSERT_FILE_EXISTS(dump_file);
     auto lines = read_lines(dump_file);
@@ -161,11 +157,7 @@
 TEST_F(DumpAtomTest, no_buffer_no_scale_run0)
 {
     auto dump_file = dump_filename("no_buffer_no_scale_run0");
-<<<<<<< HEAD
-    generate_dump(dump_file, "buffer no scale no", 0);
-=======
     generate_dump(dump_file, "buffer false scale false", 0);
->>>>>>> d8b37601
 
     ASSERT_FILE_EXISTS(dump_file);
     auto lines = read_lines(dump_file);
@@ -180,11 +172,7 @@
 TEST_F(DumpAtomTest, no_buffer_with_scale_run0)
 {
     auto dump_file = dump_filename("no_buffer_with_scale_run0");
-<<<<<<< HEAD
-    generate_dump(dump_file, "buffer no scale yes", 0);
-=======
     generate_dump(dump_file, "buffer 0 scale 1", 0);
->>>>>>> d8b37601
 
     ASSERT_FILE_EXISTS(dump_file);
     auto lines = read_lines(dump_file);
@@ -199,11 +187,7 @@
 TEST_F(DumpAtomTest, with_image_run0)
 {
     auto dump_file = dump_filename("with_image_run0");
-<<<<<<< HEAD
-    generate_dump(dump_file, "scale no image yes", 0);
-=======
     generate_dump(dump_file, "scale no image on", 0);
->>>>>>> d8b37601
 
     ASSERT_FILE_EXISTS(dump_file);
     auto lines = read_lines(dump_file);
@@ -216,11 +200,7 @@
 TEST_F(DumpAtomTest, with_units_run0)
 {
     auto dump_file = dump_filename("with_units_run0");
-<<<<<<< HEAD
-    generate_dump(dump_file, "scale no units yes", 0);
-=======
     generate_dump(dump_file, "scale false units 1", 0);
->>>>>>> d8b37601
 
     ASSERT_FILE_EXISTS(dump_file);
     auto lines = read_lines(dump_file);
@@ -235,11 +215,7 @@
 TEST_F(DumpAtomTest, with_time_run0)
 {
     auto dump_file = dump_filename("with_time_run0");
-<<<<<<< HEAD
-    generate_dump(dump_file, "scale no time yes", 0);
-=======
     generate_dump(dump_file, "scale off time true", 0);
->>>>>>> d8b37601
 
     ASSERT_FILE_EXISTS(dump_file);
     auto lines = read_lines(dump_file);
@@ -253,11 +229,7 @@
 TEST_F(DumpAtomTest, with_units_run1)
 {
     auto dump_file = dump_filename("with_units_run1");
-<<<<<<< HEAD
-    generate_dump(dump_file, "scale no units yes", 1);
-=======
     generate_dump(dump_file, "scale 0 units on", 1);
->>>>>>> d8b37601
 
     ASSERT_FILE_EXISTS(dump_file);
     auto lines = read_lines(dump_file);
@@ -272,11 +244,7 @@
 TEST_F(DumpAtomTest, no_buffer_with_scale_and_image_run0)
 {
     auto dump_file = dump_filename("no_buffer_with_scale_and_image_run0");
-<<<<<<< HEAD
-    generate_dump(dump_file, "buffer no scale yes image yes", 0);
-=======
     generate_dump(dump_file, "buffer 0 scale 1 image true", 0);
->>>>>>> d8b37601
 
     ASSERT_FILE_EXISTS(dump_file);
     auto lines = read_lines(dump_file);
