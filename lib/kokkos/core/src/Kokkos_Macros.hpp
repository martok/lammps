/*
//@HEADER
// ************************************************************************
//
//                        Kokkos v. 3.0
//       Copyright (2020) National Technology & Engineering
//               Solutions of Sandia, LLC (NTESS).
//
// Under the terms of Contract DE-NA0003525 with NTESS,
// the U.S. Government retains certain rights in this software.
//
// Redistribution and use in source and binary forms, with or without
// modification, are permitted provided that the following conditions are
// met:
//
// 1. Redistributions of source code must retain the above copyright
// notice, this list of conditions and the following disclaimer.
//
// 2. Redistributions in binary form must reproduce the above copyright
// notice, this list of conditions and the following disclaimer in the
// documentation and/or other materials provided with the distribution.
//
// 3. Neither the name of the Corporation nor the names of the
// contributors may be used to endorse or promote products derived from
// this software without specific prior written permission.
//
// THIS SOFTWARE IS PROVIDED BY NTESS "AS IS" AND ANY
// EXPRESS OR IMPLIED WARRANTIES, INCLUDING, BUT NOT LIMITED TO, THE
// IMPLIED WARRANTIES OF MERCHANTABILITY AND FITNESS FOR A PARTICULAR
// PURPOSE ARE DISCLAIMED. IN NO EVENT SHALL NTESS OR THE
// CONTRIBUTORS BE LIABLE FOR ANY DIRECT, INDIRECT, INCIDENTAL, SPECIAL,
// EXEMPLARY, OR CONSEQUENTIAL DAMAGES (INCLUDING, BUT NOT LIMITED TO,
// PROCUREMENT OF SUBSTITUTE GOODS OR SERVICES; LOSS OF USE, DATA, OR
// PROFITS; OR BUSINESS INTERRUPTION) HOWEVER CAUSED AND ON ANY THEORY OF
// LIABILITY, WHETHER IN CONTRACT, STRICT LIABILITY, OR TORT (INCLUDING
// NEGLIGENCE OR OTHERWISE) ARISING IN ANY WAY OUT OF THE USE OF THIS
// SOFTWARE, EVEN IF ADVISED OF THE POSSIBILITY OF SUCH DAMAGE.
//
// Questions? Contact Christian R. Trott (crtrott@sandia.gov)
//
// ************************************************************************
//@HEADER
*/

#ifndef KOKKOS_MACROS_HPP
#define KOKKOS_MACROS_HPP

//----------------------------------------------------------------------------
/** Pick up configure / build options via #define macros:
 *
 *  KOKKOS_ENABLE_CUDA                Kokkos::Cuda execution and memory spaces
 *  KOKKOS_ENABLE_THREADS             Kokkos::Threads execution space
 *  KOKKOS_ENABLE_HPX                 Kokkos::Experimental::HPX execution space
 *  KOKKOS_ENABLE_OPENMP              Kokkos::OpenMP execution space
 *  KOKKOS_ENABLE_OPENMPTARGET        Kokkos::Experimental::OpenMPTarget
 *                                    execution space
 *  KOKKOS_ENABLE_HIP                 Kokkos::Experimental::HIP execution space
 *  KOKKOS_ENABLE_SYCL                Kokkos::Experimental::SYCL execution space
 *  KOKKOS_ENABLE_HWLOC               HWLOC library is available.
 *  KOKKOS_ENABLE_DEBUG_BOUNDS_CHECK  Insert array bounds checks, is expensive!
 *  KOKKOS_ENABLE_CUDA_UVM            Use CUDA UVM for Cuda memory space.
 */

#ifndef KOKKOS_DONT_INCLUDE_CORE_CONFIG_H
#include <KokkosCore_config.h>
#endif

//----------------------------------------------------------------------------
/** Pick up compiler specific #define macros:
 *
 *  Macros for known compilers evaluate to an integral version value
 *
 *  KOKKOS_COMPILER_NVCC
 *  KOKKOS_COMPILER_GNU
 *  KOKKOS_COMPILER_INTEL
 *  KOKKOS_COMPILER_IBM
 *  KOKKOS_COMPILER_CRAYC
 *  KOKKOS_COMPILER_APPLECC
 *  KOKKOS_COMPILER_CLANG
 *  KOKKOS_COMPILER_PGI
 *  KOKKOS_COMPILER_MSVC
 *
 *  Macros for which compiler extension to use for atomics on intrinsic types
 *
 *  KOKKOS_ENABLE_CUDA_ATOMICS
 *  KOKKOS_ENABLE_GNU_ATOMICS
 *  KOKKOS_ENABLE_INTEL_ATOMICS
 *  KOKKOS_ENABLE_OPENMP_ATOMICS
 *
 *  A suite of 'KOKKOS_ENABLE_PRAGMA_...' are defined for internal use.
 *
 *  Macros for marking functions to run in an execution space:
 *
 *  KOKKOS_FUNCTION
 *  KOKKOS_INLINE_FUNCTION        request compiler to inline
 *  KOKKOS_FORCEINLINE_FUNCTION   force compiler to inline, use with care!
 */

//----------------------------------------------------------------------------

#if !defined(KOKKOS_ENABLE_THREADS) && !defined(KOKKOS_ENABLE_CUDA) &&     \
    !defined(KOKKOS_ENABLE_OPENMP) && !defined(KOKKOS_ENABLE_HPX) &&       \
    !defined(KOKKOS_ENABLE_OPENMPTARGET) && !defined(KOKKOS_ENABLE_HIP) && \
    !defined(KOKKOS_ENABLE_SYCL)
#define KOKKOS_INTERNAL_NOT_PARALLEL
#endif

#define KOKKOS_ENABLE_CXX11_DISPATCH_LAMBDA

#include <KokkosCore_Config_SetupBackend.hpp>

//----------------------------------------------------------------------------
// Mapping compiler built-ins to KOKKOS_COMPILER_*** macros

#if defined(__NVCC__)
// NVIDIA compiler is being used.
// Code is parsed and separated into host and device code.
// Host code is compiled again with another compiler.
// Device code is compile to 'ptx'.
#define KOKKOS_COMPILER_NVCC __NVCC__
#endif  // #if defined( __NVCC__ )

#if !defined(KOKKOS_LAMBDA)
#define KOKKOS_LAMBDA [=]
#endif

#if (defined(KOKKOS_ENABLE_CXX17) || defined(KOKKOS_ENABLE_CXX20)) && \
    !defined(KOKKOS_CLASS_LAMBDA)
#define KOKKOS_CLASS_LAMBDA [ =, *this ]
#endif

//#if !defined( __CUDA_ARCH__ ) // Not compiling Cuda code to 'ptx'.

// Intel compiler for host code.

#if defined(__INTEL_COMPILER)
#define KOKKOS_COMPILER_INTEL __INTEL_COMPILER
#elif defined(__INTEL_LLVM_COMPILER)
#define KOKKOS_COMPILER_INTEL __INTEL_LLVM_COMPILER
#elif defined(__ICC)
// Old define
#define KOKKOS_COMPILER_INTEL __ICC
#elif defined(__ECC)
// Very old define
#define KOKKOS_COMPILER_INTEL __ECC
#endif

// CRAY compiler for host code
#if defined(_CRAYC)
#define KOKKOS_COMPILER_CRAYC _CRAYC
#endif

#if defined(__IBMCPP__)
// IBM C++
#define KOKKOS_COMPILER_IBM __IBMCPP__
#elif defined(__IBMC__)
#define KOKKOS_COMPILER_IBM __IBMC__
#elif defined(__ibmxl_vrm__)  // xlclang++
#define KOKKOS_COMPILER_IBM __ibmxl_vrm__
#endif

#if defined(__APPLE_CC__)
#define KOKKOS_COMPILER_APPLECC __APPLE_CC__
#endif

#if defined(__clang__) && !defined(KOKKOS_COMPILER_INTEL) && \
    !defined(KOKKOS_COMPILER_IBM)
#define KOKKOS_COMPILER_CLANG \
  __clang_major__ * 100 + __clang_minor__ * 10 + __clang_patchlevel__
#endif

#if !defined(__clang__) && !defined(KOKKOS_COMPILER_INTEL) && defined(__GNUC__)
#define KOKKOS_COMPILER_GNU \
  __GNUC__ * 100 + __GNUC_MINOR__ * 10 + __GNUC_PATCHLEVEL__

#if (530 > KOKKOS_COMPILER_GNU)
#error "Compiling with GCC version earlier than 5.3.0 is not supported."
#endif
#endif

#if defined(__PGIC__)
#define KOKKOS_COMPILER_PGI \
  __PGIC__ * 100 + __PGIC_MINOR__ * 10 + __PGIC_PATCHLEVEL__

#if (1740 > KOKKOS_COMPILER_PGI)
#error "Compiling with PGI version earlier than 17.4 is not supported."
#endif
#endif

#if defined(__NVCOMPILER)
#define KOKKOS_COMPILER_NVHPC                              \
  __NVCOMPILER_MAJOR__ * 100 + __NVCOMPILER_MINOR__ * 10 + \
      __NVCOMPILER_PATCHLEVEL__
#endif

#if defined(_MSC_VER) && !defined(KOKKOS_COMPILER_INTEL)
#define KOKKOS_COMPILER_MSVC _MSC_VER
#endif

#if defined(_OPENMP)
//  Compiling with OpenMP.
//  The value of _OPENMP is an integer value YYYYMM
//  where YYYY and MM are the year and month designation
//  of the supported OpenMP API version.
#endif  // #if defined( _OPENMP )

#if defined(KOKKOS_ENABLE_CXX17)
#define KOKKOS_IMPL_FALLTHROUGH [[fallthrough]];
#elif defined(KOKKOS_COMPILER_GNU) && (KOKKOS_COMPILER_GNU >= 710)
#define KOKKOS_IMPL_FALLTHROUGH [[gnu::fallthrough]];
#elif defined(KOKKOS_COMPILER_CLANG)
#define KOKKOS_IMPL_FALLTHROUGH [[clang::fallthrough]];
#else
#define KOKKOS_IMPL_FALLTHROUGH
#endif

//----------------------------------------------------------------------------
// Intel compiler macros

#if defined(KOKKOS_COMPILER_INTEL)
// FIXME_SYCL
#if !defined(KOKKOS_ENABLE_SYCL)
#define KOKKOS_ENABLE_PRAGMA_UNROLL 1
#define KOKKOS_ENABLE_PRAGMA_LOOPCOUNT 1
#define KOKKOS_ENABLE_PRAGMA_VECTOR 1
#endif
#if (1800 > KOKKOS_COMPILER_INTEL)
#define KOKKOS_ENABLE_PRAGMA_SIMD 1
#endif

// FIXME_SYCL
#if !defined(KOKKOS_ENABLE_SYCL)
#define KOKKOS_ENABLE_PRAGMA_IVDEP 1
#endif

#if !defined(KOKKOS_MEMORY_ALIGNMENT)
#define KOKKOS_MEMORY_ALIGNMENT 64
#endif

#if defined(_WIN32)
#define KOKKOS_RESTRICT __restrict
#else
#define KOKKOS_RESTRICT __restrict__
#endif

#ifndef KOKKOS_IMPL_ALIGN_PTR
#if defined(_WIN32)
#define KOKKOS_IMPL_ALIGN_PTR(size) __declspec(align_value(size))
#else
#define KOKKOS_IMPL_ALIGN_PTR(size) __attribute__((align_value(size)))
#endif
#endif

#if (1700 > KOKKOS_COMPILER_INTEL)
#error "Compiling with Intel version earlier than 17.0 is not supported."
#endif

#if !defined(KOKKOS_ENABLE_ASM) && !defined(_WIN32)
#define KOKKOS_ENABLE_ASM 1
#endif

#if !defined(KOKKOS_IMPL_HOST_FORCEINLINE_FUNCTION)
#if !defined(_WIN32)
#define KOKKOS_IMPL_HOST_FORCEINLINE_FUNCTION \
  inline __attribute__((always_inline))
#define KOKKOS_IMPL_HOST_FORCEINLINE __attribute__((always_inline))
#else
#define KOKKOS_IMPL_HOST_FORCEINLINE_FUNCTION inline
#endif
#endif

#if defined(KOKKOS_ARCH_AVX512MIC)
#define KOKKOS_ENABLE_RFO_PREFETCH 1
#if (KOKKOS_COMPILER_INTEL < 1800) && !defined(KOKKOS_KNL_USE_ASM_WORKAROUND)
#define KOKKOS_KNL_USE_ASM_WORKAROUND 1
#endif
#endif

#if (1800 > KOKKOS_COMPILER_INTEL)
#define KOKKOS_IMPL_INTEL_WORKAROUND_NOEXCEPT_SPECIFICATION_VIRTUAL_FUNCTION
#endif

#if defined(__MIC__)
// Compiling for Xeon Phi
#endif
#endif

//----------------------------------------------------------------------------
// Cray compiler macros

#if defined(KOKKOS_COMPILER_CRAYC)
#endif

//----------------------------------------------------------------------------
// IBM Compiler macros

#if defined(KOKKOS_COMPILER_IBM)
#define KOKKOS_ENABLE_PRAGMA_UNROLL 1
//#define KOKKOS_ENABLE_PRAGMA_IVDEP 1
//#define KOKKOS_ENABLE_PRAGMA_LOOPCOUNT 1
//#define KOKKOS_ENABLE_PRAGMA_VECTOR 1
//#define KOKKOS_ENABLE_PRAGMA_SIMD 1

#if !defined(KOKKOS_ENABLE_ASM)
#define KOKKOS_ENABLE_ASM 1
#endif
#endif

//----------------------------------------------------------------------------
// CLANG compiler macros

#if defined(KOKKOS_COMPILER_CLANG)
//#define KOKKOS_ENABLE_PRAGMA_UNROLL 1
//#define KOKKOS_ENABLE_PRAGMA_IVDEP 1
//#define KOKKOS_ENABLE_PRAGMA_LOOPCOUNT 1
//#define KOKKOS_ENABLE_PRAGMA_VECTOR 1
//#define KOKKOS_ENABLE_PRAGMA_SIMD 1

#if !defined(KOKKOS_IMPL_HOST_FORCEINLINE_FUNCTION)
#define KOKKOS_IMPL_HOST_FORCEINLINE_FUNCTION \
  inline __attribute__((always_inline))
#define KOKKOS_IMPL_HOST_FORCEINLINE __attribute__((always_inline))
#endif

#if !defined(KOKKOS_IMPL_ALIGN_PTR)
#define KOKKOS_IMPL_ALIGN_PTR(size) __attribute__((aligned(size)))
#endif

#endif

//----------------------------------------------------------------------------
// GNU Compiler macros

#if defined(KOKKOS_COMPILER_GNU)
//#define KOKKOS_ENABLE_PRAGMA_UNROLL 1
//#define KOKKOS_ENABLE_PRAGMA_IVDEP 1
//#define KOKKOS_ENABLE_PRAGMA_LOOPCOUNT 1
//#define KOKKOS_ENABLE_PRAGMA_VECTOR 1
//#define KOKKOS_ENABLE_PRAGMA_SIMD 1

#if defined(KOKKOS_ARCH_AVX512MIC)
#define KOKKOS_ENABLE_RFO_PREFETCH 1
#endif

#if !defined(KOKKOS_IMPL_HOST_FORCEINLINE_FUNCTION)
#define KOKKOS_IMPL_HOST_FORCEINLINE_FUNCTION \
  inline __attribute__((always_inline))
#define KOKKOS_IMPL_HOST_FORCEINLINE __attribute__((always_inline))
#endif

#define KOKKOS_RESTRICT __restrict__

#if !defined(KOKKOS_ENABLE_ASM) && !defined(__PGIC__) &&            \
    (defined(__amd64) || defined(__amd64__) || defined(__x86_64) || \
     defined(__x86_64__) || defined(__PPC64__))
#define KOKKOS_ENABLE_ASM 1
#endif
#endif

//----------------------------------------------------------------------------

#if defined(KOKKOS_COMPILER_PGI)
#define KOKKOS_ENABLE_PRAGMA_UNROLL 1
#define KOKKOS_ENABLE_PRAGMA_IVDEP 1
//#define KOKKOS_ENABLE_PRAGMA_LOOPCOUNT 1
#define KOKKOS_ENABLE_PRAGMA_VECTOR 1
//#define KOKKOS_ENABLE_PRAGMA_SIMD 1
#endif

//----------------------------------------------------------------------------

#if defined(KOKKOS_COMPILER_NVCC)
#if defined(__CUDA_ARCH__)
#define KOKKOS_ENABLE_PRAGMA_UNROLL 1
#endif
#endif

//----------------------------------------------------------------------------
// Define function marking macros if compiler specific macros are undefined:

#if !defined(KOKKOS_IMPL_HOST_FORCEINLINE_FUNCTION)
#define KOKKOS_IMPL_HOST_FORCEINLINE_FUNCTION inline
#endif

#if !defined(KOKKOS_IMPL_HOST_FORCEINLINE)
#define KOKKOS_IMPL_HOST_FORCEINLINE inline
#endif

#if !defined(KOKKOS_IMPL_FORCEINLINE_FUNCTION)
#define KOKKOS_IMPL_FORCEINLINE_FUNCTION KOKKOS_IMPL_HOST_FORCEINLINE_FUNCTION
#endif

#if !defined(KOKKOS_IMPL_FORCEINLINE)
#define KOKKOS_IMPL_FORCEINLINE KOKKOS_IMPL_HOST_FORCEINLINE
#endif

#if !defined(KOKKOS_IMPL_INLINE_FUNCTION)
#define KOKKOS_IMPL_INLINE_FUNCTION inline
#endif

#if !defined(KOKKOS_IMPL_FUNCTION)
#define KOKKOS_IMPL_FUNCTION /**/
#endif

#if !defined(KOKKOS_INLINE_FUNCTION_DELETED)
#define KOKKOS_INLINE_FUNCTION_DELETED inline
#endif

#if !defined(KOKKOS_DEFAULTED_FUNCTION)
#define KOKKOS_DEFAULTED_FUNCTION inline
#endif

#if !defined(KOKKOS_IMPL_HOST_FUNCTION)
#define KOKKOS_IMPL_HOST_FUNCTION
#endif

#if !defined(KOKKOS_IMPL_DEVICE_FUNCTION)
#define KOKKOS_IMPL_DEVICE_FUNCTION
#endif

// Temporary solution for SYCL not supporting printf in kernels.
// Might disappear at any point once we have found another solution.
#if !defined(KOKKOS_IMPL_DO_NOT_USE_PRINTF)
#define KOKKOS_IMPL_DO_NOT_USE_PRINTF(...) printf(__VA_ARGS__)
#endif

//----------------------------------------------------------------------------
// Define final version of functions. This is so that clang tidy can find these
// macros more easily
#if defined(__clang_analyzer__)
#define KOKKOS_FUNCTION \
  KOKKOS_IMPL_FUNCTION __attribute__((annotate("KOKKOS_FUNCTION")))
#define KOKKOS_INLINE_FUNCTION \
  KOKKOS_IMPL_INLINE_FUNCTION  \
  __attribute__((annotate("KOKKOS_INLINE_FUNCTION")))
#define KOKKOS_FORCEINLINE_FUNCTION \
  KOKKOS_IMPL_FORCEINLINE_FUNCTION  \
  __attribute__((annotate("KOKKOS_FORCEINLINE_FUNCTION")))
#else
#define KOKKOS_FUNCTION KOKKOS_IMPL_FUNCTION
#define KOKKOS_INLINE_FUNCTION KOKKOS_IMPL_INLINE_FUNCTION
#define KOKKOS_FORCEINLINE_FUNCTION KOKKOS_IMPL_FORCEINLINE_FUNCTION
#endif

//----------------------------------------------------------------------------
// Define empty macro for restrict if necessary:

#if !defined(KOKKOS_RESTRICT)
#define KOKKOS_RESTRICT
#endif

//----------------------------------------------------------------------------
// Define Macro for alignment:

#if !defined(KOKKOS_MEMORY_ALIGNMENT)
#define KOKKOS_MEMORY_ALIGNMENT 64
#endif

#if !defined(KOKKOS_MEMORY_ALIGNMENT_THRESHOLD)
#define KOKKOS_MEMORY_ALIGNMENT_THRESHOLD 1
#endif

#if !defined(KOKKOS_IMPL_ALIGN_PTR)
#define KOKKOS_IMPL_ALIGN_PTR(size) /* */
#endif

//----------------------------------------------------------------------------
// Determine the default execution space for parallel dispatch.
// There is zero or one default execution space specified.

#if 1 < ((defined(KOKKOS_ENABLE_DEFAULT_DEVICE_TYPE_CUDA) ? 1 : 0) +         \
         (defined(KOKKOS_ENABLE_DEFAULT_DEVICE_TYPE_HIP) ? 1 : 0) +          \
         (defined(KOKKOS_ENABLE_DEFAULT_DEVICE_TYPE_SYCL) ? 1 : 0) +         \
         (defined(KOKKOS_ENABLE_DEFAULT_DEVICE_TYPE_OPENMPTARGET) ? 1 : 0) + \
         (defined(KOKKOS_ENABLE_DEFAULT_DEVICE_TYPE_OPENMP) ? 1 : 0) +       \
         (defined(KOKKOS_ENABLE_DEFAULT_DEVICE_TYPE_THREADS) ? 1 : 0) +      \
         (defined(KOKKOS_ENABLE_DEFAULT_DEVICE_TYPE_HPX) ? 1 : 0) +          \
         (defined(KOKKOS_ENABLE_DEFAULT_DEVICE_TYPE_SERIAL) ? 1 : 0))
#error "More than one KOKKOS_ENABLE_DEFAULT_DEVICE_TYPE_* specified."
#endif

// If default is not specified then chose from enabled execution spaces.
// Priority: CUDA, HIP, SYCL, OPENMPTARGET, OPENMP, THREADS, HPX, SERIAL
#if defined(KOKKOS_ENABLE_DEFAULT_DEVICE_TYPE_CUDA)
#elif defined(KOKKOS_ENABLE_DEFAULT_DEVICE_TYPE_HIP)
#elif defined(KOKKOS_ENABLE_DEFAULT_DEVICE_TYPE_SYCL)
#elif defined(KOKKOS_ENABLE_DEFAULT_DEVICE_TYPE_OPENMPTARGET)
#elif defined(KOKKOS_ENABLE_DEFAULT_DEVICE_TYPE_OPENMP)
#elif defined(KOKKOS_ENABLE_DEFAULT_DEVICE_TYPE_THREADS)
#elif defined(KOKKOS_ENABLE_DEFAULT_DEVICE_TYPE_HPX)
#elif defined(KOKKOS_ENABLE_DEFAULT_DEVICE_TYPE_SERIAL)
#elif defined(KOKKOS_ENABLE_CUDA)
#define KOKKOS_ENABLE_DEFAULT_DEVICE_TYPE_CUDA
#elif defined(KOKKOS_ENABLE_HIP)
#define KOKKOS_ENABLE_DEFAULT_DEVICE_TYPE_HIP
#elif defined(KOKKOS_ENABLE_SYCL)
#define KOKKOS_ENABLE_DEFAULT_DEVICE_TYPE_SYCL
#elif defined(KOKKOS_ENABLE_OPENMPTARGET)
#define KOKKOS_ENABLE_DEFAULT_DEVICE_TYPE_OPENMPTARGET
#elif defined(KOKKOS_ENABLE_OPENMP)
#define KOKKOS_ENABLE_DEFAULT_DEVICE_TYPE_OPENMP
#elif defined(KOKKOS_ENABLE_THREADS)
#define KOKKOS_ENABLE_DEFAULT_DEVICE_TYPE_THREADS
#elif defined(KOKKOS_ENABLE_HPX)
#define KOKKOS_ENABLE_DEFAULT_DEVICE_TYPE_HPX
#else
#define KOKKOS_ENABLE_DEFAULT_DEVICE_TYPE_SERIAL
#endif

//----------------------------------------------------------------------------
// Determine for what space the code is being compiled:

#if defined(__CUDACC__) && defined(__CUDA_ARCH__) && defined(KOKKOS_ENABLE_CUDA)
#define KOKKOS_ACTIVE_EXECUTION_MEMORY_SPACE_CUDA
#elif defined(__SYCL_DEVICE_ONLY__) && defined(KOKKOS_ENABLE_SYCL)
#define KOKKOS_ACTIVE_EXECUTION_MEMORY_SPACE_SYCL
#elif defined(__HIPCC__) && defined(__HIP_DEVICE_COMPILE__) && \
    defined(KOKKOS_ENABLE_HIP)
#define KOKKOS_ACTIVE_EXECUTION_MEMORY_SPACE_HIP_GPU
#else
#define KOKKOS_ACTIVE_EXECUTION_MEMORY_SPACE_HOST
#endif

//----------------------------------------------------------------------------

// Remove surrounding parentheses if present
#define KOKKOS_IMPL_STRIP_PARENS(X) KOKKOS_IMPL_ESC(KOKKOS_IMPL_ISH X)
#define KOKKOS_IMPL_ISH(...) KOKKOS_IMPL_ISH __VA_ARGS__
#define KOKKOS_IMPL_ESC(...) KOKKOS_IMPL_ESC_(__VA_ARGS__)
#define KOKKOS_IMPL_ESC_(...) KOKKOS_IMPL_VAN_##__VA_ARGS__
#define KOKKOS_IMPL_VAN_KOKKOS_IMPL_ISH

#if defined(KOKKOS_ENABLE_CUDA) && defined(KOKKOS_COMPILER_NVHPC)
#include <nv/target>
#define KOKKOS_IF_ON_DEVICE(CODE) NV_IF_TARGET(NV_IS_DEVICE, CODE)
#define KOKKOS_IF_ON_HOST(CODE) NV_IF_TARGET(NV_IS_HOST, CODE)
#endif

#ifdef KOKKOS_ENABLE_OPENMPTARGET
#ifdef KOKKOS_COMPILER_NVHPC
#define KOKKOS_IF_ON_DEVICE(CODE)   \
  if (__builtin_is_device_code()) { \
    KOKKOS_IMPL_STRIP_PARENS(CODE)  \
  }
#define KOKKOS_IF_ON_HOST(CODE)      \
  if (!__builtin_is_device_code()) { \
    KOKKOS_IMPL_STRIP_PARENS(CODE)   \
  }
#else
// Base function.
static constexpr bool kokkos_omp_on_host() { return true; }

#pragma omp begin declare variant match(device = {kind(host)})
static constexpr bool kokkos_omp_on_host() { return true; }
#pragma omp end declare variant

#pragma omp begin declare variant match(device = {kind(nohost)})
static constexpr bool kokkos_omp_on_host() { return false; }
#pragma omp end declare variant

#define KOKKOS_IF_ON_DEVICE(CODE)        \
  if constexpr (!kokkos_omp_on_host()) { \
    KOKKOS_IMPL_STRIP_PARENS(CODE)       \
  }
#define KOKKOS_IF_ON_HOST(CODE)         \
  if constexpr (kokkos_omp_on_host()) { \
    KOKKOS_IMPL_STRIP_PARENS(CODE)      \
  }
#endif
#endif

#if !defined(KOKKOS_IF_ON_HOST) && !defined(KOKKOS_IF_ON_DEVICE)
#if (defined(KOKKOS_ENABLE_CUDA) && defined(__CUDA_ARCH__)) ||         \
    (defined(KOKKOS_ENABLE_HIP) && defined(__HIP_DEVICE_COMPILE__)) || \
    (defined(KOKKOS_ENABLE_SYCL) && defined(__SYCL_DEVICE_ONLY__))
#define KOKKOS_IF_ON_DEVICE(CODE) \
  { KOKKOS_IMPL_STRIP_PARENS(CODE) }
#define KOKKOS_IF_ON_HOST(CODE) \
  {}
#else
#define KOKKOS_IF_ON_DEVICE(CODE) \
  {}
#define KOKKOS_IF_ON_HOST(CODE) \
  { KOKKOS_IMPL_STRIP_PARENS(CODE) }
#endif
#endif

//----------------------------------------------------------------------------
// If compiling with CUDA, we must use relocatable device code to enable the
// task policy.

#if defined(KOKKOS_ENABLE_CUDA)
#if defined(KOKKOS_ENABLE_CUDA_RELOCATABLE_DEVICE_CODE)
#define KOKKOS_ENABLE_TASKDAG
#endif
// FIXME_SYCL Tasks not implemented
#elif !defined(KOKKOS_ENABLE_HIP) && !defined(KOKKOS_ENABLE_SYCL)
#define KOKKOS_ENABLE_TASKDAG
#endif

#define KOKKOS_INVALID_INDEX (~std::size_t(0))

#define KOKKOS_IMPL_CTOR_DEFAULT_ARG KOKKOS_INVALID_INDEX

#ifdef KOKKOS_ENABLE_DEPRECATED_CODE_3
#define KOKKOS_CONSTEXPR_14 constexpr
#define KOKKOS_DEPRECATED_TRAILING_ATTRIBUTE
#endif

// Guard intel compiler version 19 and older
// intel error #2651: attribute does not apply to any entity
// using <deprecated_type> KOKKOS_DEPRECATED = ...
#if defined(KOKKOS_ENABLE_DEPRECATION_WARNINGS) && !defined(__NVCC__) && \
    (!defined(KOKKOS_COMPILER_INTEL) || KOKKOS_COMPILER_INTEL >= 2021)
#define KOKKOS_DEPRECATED [[deprecated]]
#define KOKKOS_DEPRECATED_WITH_COMMENT(comment) [[deprecated(comment)]]
#else
#define KOKKOS_DEPRECATED
#define KOKKOS_DEPRECATED_WITH_COMMENT(comment)
#endif

#define KOKKOS_IMPL_STRINGIFY(x) #x
#define KOKKOS_IMPL_TOSTRING(x) KOKKOS_IMPL_STRINGIFY(x)

#ifdef _MSC_VER
#define KOKKOS_IMPL_DO_PRAGMA(x) __pragma(x)
#define KOKKOS_IMPL_WARNING(desc) \
  KOKKOS_IMPL_DO_PRAGMA(message(  \
      __FILE__ "(" KOKKOS_IMPL_TOSTRING(__LINE__) ") : warning: " #desc))
#else
#define KOKKOS_IMPL_DO_PRAGMA(x) _Pragma(#x)
#define KOKKOS_IMPL_WARNING(desc) KOKKOS_IMPL_DO_PRAGMA(message(#desc))
#endif

// DJS 05/28/2019: Bugfix: Issue 2155
// Use KOKKOS_ENABLE_CUDA_LDG_INTRINSIC to avoid memory leak in RandomAccess
// View
#if defined(KOKKOS_ENABLE_CUDA) && !defined(KOKKOS_ENABLE_CUDA_LDG_INTRINSIC)
#define KOKKOS_ENABLE_CUDA_LDG_INTRINSIC
#endif

#if defined(KOKKOS_ENABLE_CXX17) || defined(KOKKOS_ENABLE_CXX20)
#define KOKKOS_ATTRIBUTE_NODISCARD [[nodiscard]]
#else
#define KOKKOS_ATTRIBUTE_NODISCARD
#endif

#if (defined(KOKKOS_COMPILER_GNU) || defined(KOKKOS_COMPILER_CLANG) ||  \
     defined(KOKKOS_COMPILER_INTEL) || defined(KOKKOS_COMPILER_PGI)) && \
    !defined(_WIN32)
<<<<<<< HEAD
#if (!defined(__linux__) || defined(__GLIBC_MINOR__))
=======
// disable stacktrace for musl-libc
#if !defined(__linux__) || defined(__GLIBC_MINOR__)
>>>>>>> 554db7da
#define KOKKOS_IMPL_ENABLE_STACKTRACE
#endif
#define KOKKOS_IMPL_ENABLE_CXXABI
#endif

// WORKAROUND for AMD aomp which apparently defines CUDA_ARCH when building for
// AMD GPUs with OpenMP Target ???
#if defined(__CUDA_ARCH__) && !defined(__CUDACC__) && \
    !defined(KOKKOS_ENABLE_HIP) && !defined(KOKKOS_ENABLE_CUDA)
#undef __CUDA_ARCH__
#endif

#ifdef KOKKOS_ENABLE_DEPRECATED_CODE_3
#define KOKKOS_THREAD_LOCAL \
  KOKKOS_DEPRECATED_WITH_COMMENT("Use thread_local instead!") thread_local
#endif

#if (defined(KOKKOS_IMPL_WINDOWS_CUDA) || defined(KOKKOS_COMPILER_MSVC)) && \
    !defined(KOKKOS_COMPILER_CLANG)
// MSVC (as of 16.5.5 at least) does not do empty base class optimization by
// default when there are multiple bases, even though the standard requires it
// for standard layout types.
#define KOKKOS_IMPL_ENFORCE_EMPTY_BASE_OPTIMIZATION __declspec(empty_bases)
#else
#define KOKKOS_IMPL_ENFORCE_EMPTY_BASE_OPTIMIZATION
#endif

#endif  // #ifndef KOKKOS_MACROS_HPP<|MERGE_RESOLUTION|>--- conflicted
+++ resolved
@@ -648,12 +648,8 @@
 #if (defined(KOKKOS_COMPILER_GNU) || defined(KOKKOS_COMPILER_CLANG) ||  \
      defined(KOKKOS_COMPILER_INTEL) || defined(KOKKOS_COMPILER_PGI)) && \
     !defined(_WIN32)
-<<<<<<< HEAD
-#if (!defined(__linux__) || defined(__GLIBC_MINOR__))
-=======
 // disable stacktrace for musl-libc
 #if !defined(__linux__) || defined(__GLIBC_MINOR__)
->>>>>>> 554db7da
 #define KOKKOS_IMPL_ENABLE_STACKTRACE
 #endif
 #define KOKKOS_IMPL_ENABLE_CXXABI
